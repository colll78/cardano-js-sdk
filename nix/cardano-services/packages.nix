let
  inherit (inputs) nixpkgs std self;
in {
  cardano-services = let
    src = std.incl self [
      "build"
      "packages"
      "scripts"
      ".yarn"
      ".yarnrc.yml"
      ".eslintrc.js"
      ".prettierrc"
      "complete.eslintrc.js"
      "eslint.tsconfig.json"
      "package.json"
      "tsconfig.json"
      "yarn.lock"
      "yarn-project.nix"
    ];
    project = nixpkgs.callPackage (self + /yarn-project.nix) {} {inherit src;};

    production-deps = project.overrideAttrs (oldAttrs: {
      name = "cardano-sdk-production-deps";
      configurePhase =
        builtins.replaceStrings
        ["yarn install --immutable --immutable-cache"]
        ["yarn workspaces focus --all --production"]
        oldAttrs.configurePhase;
      # A bunch of deps build binaries using node-gyp that requires Python
      PYTHON = "${nixpkgs.python3}/bin/python3";
      NODE_OPTIONS = "--max_old_space_size=8192";
      # node-hid uses pkg-config to find sources
      buildInputs = oldAttrs.buildInputs ++ [nixpkgs.pkg-config nixpkgs.libusb1];

      installPhase = ''
        runHook preInstall
        mkdir -p $out/libexec $out/bin
        # Move the entire project to the output directory.
        mv $PWD "$out/libexec/$sourceRoot"
        cd "$out/libexec/$sourceRoot"
        # Invoke a plugin internal command to setup binaries.
        yarn nixify install-bin $out/bin
        runHook postInstall
      '';
    });
  in
    project.overrideAttrs (oldAttrs: {
      # A bunch of deps build binaries using node-gyp that requires Python
      PYTHON = "${nixpkgs.python3}/bin/python3";
      NODE_OPTIONS = "--max_old_space_size=8192";
      # playwright build fixes
      PLAYWRIGHT_BROWSERS_PATH = nixpkgs.playwright-driver.browsers;
      PLAYWRIGHT_SKIP_BROWSER_DOWNLOAD = 1;
      CHROMEDRIVER_FILEPATH = builtins.toFile "fake-chromedriver" "";
      # node-hid uses pkg-config to find sources
      buildInputs = oldAttrs.buildInputs ++ [nixpkgs.pkg-config nixpkgs.libusb1];
      # run actual build
      buildPhase = ''
<<<<<<< HEAD
        yarn build:cjs
=======
        yarn workspace @cardano-sdk/cardano-services run build:cjs
>>>>>>> 0802059e
      '';
      # override installPhase to only install what's necessary
      installPhase = ''
        runHook preInstall

        mkdir -p $out/libexec/$sourceRoot $out/bin
        yarn workspace @cardano-sdk/cardano-services-client run build:version

        cp -r ${production-deps}/libexec/$sourceRoot/node_modules $out/libexec/$sourceRoot/node_modules
        cp -r scripts $out/libexec/$sourceRoot/scripts
        for p in cardano-services cardano-services-client core ogmios util crypto projection projection-typeorm util-rxjs; do
          mkdir -p $out/libexec/$sourceRoot/packages/$p
          cp -r packages/$p/dist $out/libexec/$sourceRoot/packages/$p/dist
          cp -r packages/$p/package.json $out/libexec/$sourceRoot/packages/$p/package.json
          ln -s $out/libexec/$sourceRoot/packages/$p/package.json $out/libexec/$sourceRoot/packages/$p/dist/package.json
        done
        cp -r ${production-deps}/libexec/$sourceRoot/packages/cardano-services/config $out/libexec/$sourceRoot/packages/cardano-services/config

        cd "$out/libexec/$sourceRoot"

        runHook postInstall

        # Test that Node.js loads our code correctly:
        $out/bin/cli --version
      '';
      # add a bin script that should be used to run cardano-services CLI
      postInstall = ''
        cat > $out/bin/cli <<EOF
        #!${nixpkgs.bash}/bin/bash
        exec "${nixpkgs.nodejs}/bin/node" ''${NODE_EXTRA_OPTIONS:-} "$out/libexec/$sourceRoot/packages/cardano-services/dist/cjs/cli.js" "\$@"
        EOF
        chmod a+x $out/bin/cli
      '';
      meta.mainProgram = "cli";
      meta.description = "The Cardano Services CLI";
      passthru.nodejs = nixpkgs.nodejs;
      passthru.production-deps = production-deps;
    });
}<|MERGE_RESOLUTION|>--- conflicted
+++ resolved
@@ -56,11 +56,7 @@
       buildInputs = oldAttrs.buildInputs ++ [nixpkgs.pkg-config nixpkgs.libusb1];
       # run actual build
       buildPhase = ''
-<<<<<<< HEAD
-        yarn build:cjs
-=======
         yarn workspace @cardano-sdk/cardano-services run build:cjs
->>>>>>> 0802059e
       '';
       # override installPhase to only install what's necessary
       installPhase = ''
