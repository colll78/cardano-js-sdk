# cSpell:ignore builtins cardanojs concat devs healthchecks hostnames kubeconfig pkgs stakepool stakepoolv

{
  pkgs,
  lib ? pkgs.lib,
  nix-helm,
  inputs,
}: let
  mkPodResources = memory: cpu: {inherit memory cpu;};
  baseUrl = "lw.iog.io";
  readJsonFile = path: builtins.fromJSON (builtins.readFile path);
  tf-outputs = {
    us-east-1 = readJsonFile ./tf-outputs/lace-dev-us-east-1.json;
    us-east-2 = readJsonFile ./tf-outputs/lace-prod-us-east-2.json;
    eu-central-1 = readJsonFile ./tf-outputs/lace-live-eu-central-1.json;
    eu-west-1 = readJsonFile ./tf-outputs/lace-dev-eu-west-1.json;
  };
  oci = inputs.self.x86_64-linux.cardano-services.oci-images.cardano-services;
  # cSpell:disable
  allowedOrigins = [
    # Represents Chrome production version
    "chrome-extension://gafhhkghbfjjkeiendhlofajokpaflmk"
    # Represents Edge production version
    "chrome-extension://efeiemlfnahiidnjglmehaihacglceia"
    # Represents midnights version of lace
    "chrome-extension://bjlhpephaokolembmpdcbobbpkjnoheb"
    # Represents Chrome dev preview version
    "chrome-extension://djcdfchkaijggdjokfomholkalbffgil"
  ];
  # cSpell:enable

  allowedOriginsDev =
    allowedOrigins
    ++ [
      "http://localhost/"
      "http://localhost"
    ];
in
  nix-helm.builders.${pkgs.system}.mkHelmMultiTarget {
    defaults = final: let
      inherit (final) values;
    in {
      name = "${final.namespace}-cardanojs";
      chart = ./Chart.yaml;
      context = "eks-devs";
      kubeconfig = "$PRJ_ROOT/.kube/${final.region}";

      utils = {
        mkPodEnv = lib.mapAttrsToList (
          name: value:
            if (builtins.isString value) || (builtins.isNull value)
            then lib.nameValuePair name value
            else if builtins.isAttrs value
            then value // {inherit name;}
            else throw "Environment variable value can be either string or attribute set"
        );

        appLabels = app: {
          inherit app;
          release = values.releaseName or final.name;
          network = final.network;
        };
      };

      providers = {
        backend = {
          resources.limits = mkPodResources "512Mi" "1500m";
          resources.requests = mkPodResources "350Mi" "1000m";
        };

        stake-pool-provider = {
          resources.limits = mkPodResources "300Mi" "500m";
          resources.requests = mkPodResources "150Mi" "100m";
          env.OVERRIDE_FUZZY_OPTIONS = builtins.toJSON (!(lib.hasPrefix "live" final.namespace));
        };

        handle-provider = {
          resources.limits = mkPodResources "300Mi" "500m";
          resources.requests = mkPodResources "150Mi" "100m";
        };

        asset-provider = {
          resources.limits = mkPodResources "1024Mi" "500m";
          resources.requests = mkPodResources "150Mi" "100m";
        };

        chain-history-provider = {
          resources.limits = mkPodResources "300Mi" "1200m";
          resources.requests = mkPodResources "150Mi" "1000m";
        };
      };

      projectors = {
        stake-pool = {
          resources.limits = mkPodResources "300Mi" "700m";
          resources.requests = mkPodResources "150Mi" "700m";
        };

        handle = {
          resources.limits = mkPodResources "300Mi" "1000m";
          resources.requests = mkPodResources "150Mi" "100m";
        };

        wallet-api = {
          resources.limits = mkPodResources "300Mi" "1000m";
          resources.requests = mkPodResources "150Mi" "100m";
        };

        asset = {
          resources.limits = mkPodResources "300Mi" "700m";
          resources.requests = mkPodResources "150Mi" "700m";
        };
      };

      values = {
        useAccelerator = false;
        acceleratorArn = tf-outputs.${final.region}.accelerators.${final.namespace} or null;
        postgresName = "${final.namespace}-postgresql";
        stakepool.databaseName = "stakepool";
        ingress.enabled = true;
        cardano-services = {
          nodeEnv = if lib.hasPrefix "live" final.namespace
            then "production"
            else null;
          image = oci.image.name;
          buildInfo = oci.meta.buildInfo;
          versions = oci.meta.versions;
          httpPrefix = "/v${lib.last (lib.sort lib.versionOlder oci.meta.versions.root)}";

          loggingLevel = "info";
          tokenMetadataServerUrl = "http://${final.namespace}-cardano-stack-metadata.${final.namespace}.svc.cluster.local";
          ingresOrder = 0;
          certificateArn = tf-outputs.${final.region}.acm_arn;
          additionalRoutes = [];
        };

        blockfrost-worker = {
          enabled = false;
          resources.limits = mkPodResources "300Mi" "500m";
          resources.requests = mkPodResources "150Mi" "100m";
        };

        pg-boss-worker = {
          enabled = false;
          queues = "pool-delist-schedule,pool-metadata,pool-metrics,pool-rewards";
          metadata-fetch-mode = "smash";
          smash-url =
            if final.network == "mainnet"
            then "https://smash.cardano-mainnet.iohk.io/api/v1"
            else "https://${final.network}-smash.world.dev.cardano.org/api/v1";
          resources.limits = mkPodResources "300Mi" "300m";
          resources.requests = mkPodResources "150Mi" "200m";
        };

        ws-server = {
          enabled = false;
          resources.limits = mkPodResources "300Mi" "300m";
          resources.requests = mkPodResources "150Mi" "200m";
        };

        backend = {
          allowedOrigins = lib.concatStringsSep "," allowedOrigins;
          passHandleDBArgs = true;
          hostnames = ["${final.namespace}.${baseUrl}" "${final.namespace}.${final.region}.${baseUrl}"];
          dnsId = lib.toLower "${final.region}-${final.namespace}-backend";
          ogmiosSrvServiceName = "${final.namespace}-cardano-core.${final.namespace}.svc.cluster.local";

          wafARN = tf-outputs.${final.region}.waf_arn;
          # Healthcheck parameters for ALB
          # For mainnet, default value of timeout of 5 is too short, so have to increase it significantly
          # Interval cannot be less than timeout
          # Note that Kubernetes healthchecks are picked up by balancer controller and reflected in the target group anyway
          albHealthcheck = {
            interval = 60;
            timeout = 30;
          };
          routes = let
            inherit (oci.meta) versions;
          in
            lib.concatLists [
              (map (v: "/v${v}/health") versions.root)
              (map (v: "/v${v}/live") versions.root)
              (map (v: "/v${v}/meta") versions.root)
              (map (v: "/v${v}/ready") versions.root)
              (map (v: "/v${v}/asset") versions.assetInfo)
              (map (v: "/v${v}/network-info") versions.networkInfo)
              (map (v: "/v${v}/rewards") versions.rewards)
              (map (v: "/v${v}/tx-submit") versions.txSubmit)
              (map (v: "/v${v}/utxo") versions.utxo)
            ];
        };
      };
      imports = [
        ./wallet-api.nix
        ./options.nix
        ./ws-server.deployment.nix
        ./provider.resource.nix
        ./projector.resource.nix
        ./backend.provider.nix
        ./stake-pool.nix
        ./chain-history.nix
        ./handle.nix
        ./asset.nix
        ./backend-ingress.nix
        ./pg-boss-worker-deployment.nix
        ./blockfrost-worker-deployment.nix
      ];
    };

    targets =
      {
        "dev-preview@us-east-1" = final: {
          namespace = "dev-preview";
          network = "preview";
          region = "us-east-1";

          providers = {
            backend = {
              enabled = true;
            };
            stake-pool-provider = {
              enabled = true;
            };
            handle-provider.enabled = true;
            #asset-provider.enabled = true;
            chain-history-provider.enabled = true;
          };

          projectors = {
            asset.enabled = true;
            handle.enabled = true;
            stake-pool.enabled = true;
            wallet-api.enabled = true;
          };

          values = {
            useAccelerator = true;
            ws-server.enabled = true;
            stakepool.databaseName = "stakepoolv2";
            cardano-services = {
              ingresOrder = 99;
              additionalRoutes = [
                {
                  pathType = "Prefix";
                  path = "/v1.0.0/stake-pool";
                  backend.service = {
                    name = "${final.namespace}-cardanojs-stake-pool-provider";
                    port.name = "http";
                  };
                }
              ];
            };

            backend.allowedOrigins = lib.concatStringsSep "," allowedOriginsDev;

            blockfrost-worker.enabled = true;
            pg-boss-worker.enabled = true;
          };
        };


        "dev-sanchonet@us-east-1" = final: {
          name = "${final.namespace}-cardanojs";
          namespace = "dev-sanchonet";
          network = "sanchonet";
          region = "us-east-1";

          providers = {
            backend = {
              enabled = true;
            };
            stake-pool-provider = {
              enabled = true;
            };
            chain-history-provider = {
              enabled = true;
            };
          };

          projectors = {
            asset.enabled = true;
<<<<<<< HEAD
            stake-pool = {
              enabled = true;
            };
=======
            handle.enabled = true;
            stake-pool.enabled = true;
            wallet-api.enabled = true;
>>>>>>> 4a85d96c
          };

          values = {
            stakepool.databaseName = "stakepoolv2";
            blockfrost-worker.enabled = false;
            pg-boss-worker.enabled = true;
            cardano-services = {
              ingresOrder = 98;
            };
          };
        };


        "dev-mainnet@us-east-1" = final: {
          namespace = "dev-mainnet";
          network = "mainnet";
          region = "us-east-1";

          providers = {
            backend = {
              enabled = true;
              replicas = 2;
              env.NODE_ENV = "production";
            };
            stake-pool-provider = {
              enabled = true;
<<<<<<< HEAD
=======
              env.OVERRIDE_FUZZY_OPTIONS = "true";
              env.NODE_ENV = "production";
>>>>>>> 4a85d96c
            };
            handle-provider.enabled = true;
            #asset-provider.enabled = true;
            chain-history-provider = {
              enabled = true;
              replicas = 2;
            };
          };

          projectors = {
            asset.enabled = true;
            handle.enabled = true;
            stake-pool.enabled = true;
            # wallet-api.enabled = true;
          };

          values = {
            ws-server.enabled = true;
            backend.hostnames = ["${final.namespace}.${final.region}.${baseUrl}"];
            cardano-services = {
              ingresOrder = 99;
              additionalRoutes = [
                {
                  pathType = "Prefix";
                  path = "/v1.0.0/stake-pool";
                  backend.service = {
                    name = "${final.namespace}-cardanojs-stake-pool-provider";
                    port.name = "http";
                  };
                }
              ];
            };
            backend.allowedOrigins = lib.concatStringsSep "," allowedOriginsDev;
            stakepool.databaseName = "stakepoolv2";

            blockfrost-worker.enabled = true;
            pg-boss-worker.enabled = true;
          };
        };

        "dev-preprod@us-east-1@v2" = final: {
          name = "${final.namespace}-cardanojs-v2";
          namespace = "dev-preprod";
          context = "eks-devs";
          network = "preprod";
          region = "us-east-1";

          providers = {
            backend = {
              enabled = true;
            };
            stake-pool-provider = {
              enabled = true;
            };
            handle-provider.enabled = true;
            asset-provider.enabled = true;
            chain-history-provider.enabled = true;
          };

          projectors = {
            asset.enabled = true;
            handle.enabled = true;
            stake-pool.enabled = true;
            wallet-api.enabled = true;
          };

          values = {
            useAccelerator = true;
            ws-server.enabled = true;
            stakepool.databaseName = "stakepoolv2";
            backend.allowedOrigins = lib.concatStringsSep "," allowedOriginsDev;

            pg-boss-worker.enabled = true;

            blockfrost-worker.enabled = true;
            cardano-services = {
              ingresOrder = 98;
            };
          };
        };

        "staging-preprod@us-east-1@v2" = final: {
          name = "${final.namespace}-cardanojs-v2";
          namespace = "staging-preprod";
          context = "eks-devs";
          network = "preprod";
          region = "us-east-1";

          providers = {
            backend = {
              enabled = true;
            };
            stake-pool-provider = {
              enabled = true;
            };
            handle-provider.enabled = true;
            asset-provider.enabled = true;
            chain-history-provider.enabled = true;
          };

          projectors = {
            asset.enabled = true;
            handle.enabled = true;
            stake-pool.enabled = true;
            wallet-api.enabled = true;
          };

          values = {
            ws-server.enabled = true;
            stakepool.databaseName = "stakepoolv2";
            blockfrost-worker.enabled = true;
            pg-boss-worker.enabled = true;
            pg-boss-worker.metadata-fetch-mode = "direct";
            pg-boss-worker.queues = "pool-metadata,pool-metrics,pool-rewards";
            cardano-services = {
              ingresOrder = 98;
            };
          };
        };

        "live-mainnet@us-east-2@v2" = final: {
          name = "${final.namespace}-cardanojs-v2";
          namespace = "live-mainnet";
          context = "eks-admin";
          network = "mainnet";
          region = "us-east-2";

          providers = {
            backend = {
              enabled = true;
<<<<<<< HEAD
              replicas = 2;
=======
              replicas = 4;
              env.NODE_ENV = "production";
>>>>>>> 4a85d96c
            };
            stake-pool-provider = {
              enabled = true;
            };
            handle-provider.enabled = true;
            chain-history-provider = {
              enabled = true;
              replicas = 2;
            };
            # asset-provider = {
            #   enabled = true;
            # };
          };

          projectors = {
            handle.enabled = true;
            stake-pool = {
              enabled = true;
            };
            # asset.enabled = true;
          };

          values = {
            stakepool.databaseName = "stakepoolv3";
            backend.hostnames = ["dev-mainnet.${baseUrl}" "${final.namespace}.${baseUrl}" "${final.namespace}.${final.region}.${baseUrl}"];
            cardano-services = {
              ingresOrder = 98;
              additionalRoutes = [
                {
                  pathType = "Prefix";
                  path = "/v1.0.0/stake-pool";
                  backend.service = {
                    name = "${final.namespace}-cardanojs-stake-pool-provider";
                    port.name = "http";
                  };
                }
              ];
            };
            backend.allowedOrigins = lib.concatStringsSep "," allowedOrigins;
            blockfrost-worker.enabled = true;
            pg-boss-worker.enabled = true;
          };
        };

        "live-mainnet@eu-central-1@v2" = final: {
          name = "${final.namespace}-cardanojs-v2";
          namespace = "live-mainnet";
          context = "eks-admin";
          network = "mainnet";
          region = "eu-central-1";

          providers = {
            backend = {
              enabled = true;
<<<<<<< HEAD
              replicas = 2;
=======
              replicas = 4;
              env.NODE_ENV = "production";
>>>>>>> 4a85d96c
            };
            stake-pool-provider = {
              enabled = true;
            };
            handle-provider.enabled = true;
            chain-history-provider = {
              enabled = true;
              replicas = 2;
            };
            #asset-provider = {
            #  enabled = true;
            #};
          };

          projectors = {
            handle.enabled = true;
            stake-pool.enabled = true;
            # asset.enabled = true;
          };

          values = {
            stakepool.databaseName = "stakepoolv3";

            backend.hostnames = ["dev-mainnet.${baseUrl}" "${final.namespace}.${baseUrl}" "${final.namespace}.${final.region}.${baseUrl}"];
            cardano-services = {
              ingresOrder = 98;
              additionalRoutes = [
                {
                  pathType = "Prefix";
                  path = "/v1.0.0/stake-pool";
                  backend.service = {
                    name = "${final.namespace}-cardanojs-stake-pool-provider";
                    port.name = "http";
                  };
                }
              ];
            };
            backend.allowedOrigins = lib.concatStringsSep "," allowedOrigins;
            blockfrost-worker.enabled = true;
            pg-boss-worker.enabled = true;
          };
        };

        "staging-mainnet@eu-west-1@v2" = final: {
          name = "${final.namespace}-cardanojs-v2";
          namespace = "staging-mainnet";
          context = "eks-devs";
          network = "mainnet";
          region = "eu-west-1";

          providers = {
            backend = {
              enabled = true;
              replicas = 2;
              env.NODE_ENV = "production";
            };
            stake-pool-provider = {
              enabled = true;
              env.OVERRIDE_FUZZY_OPTIONS = "true";
              env.NODE_ENV = "production";
            };
            handle-provider.enabled = true;
            chain-history-provider = {
              enabled = true;
              replicas = 2;
              env.NODE_ENV = "production";
            };
            asset-provider = {
              enabled = true;
              env.NODE_ENV = "production";
            };
          };

          projectors = {
            asset.enabled = true;
            handle.enabled = true;
            stake-pool.enabled = true;
            wallet-api.enabled = true;
          };

          values = {

            cardano-services = {
              ingresOrder = 98;
              additionalRoutes = [
                {
                  pathType = "Prefix";
                  path = "/v1.0.0/stake-pool";
                  backend.service = {
                    name = "${final.namespace}-cardanojs-stake-pool-provider";
                    port.name = "http";
                  };
                }
              ];
            };
            backend.allowedOrigins = lib.concatStringsSep "," allowedOrigins;
            backend.routes = let
              inherit (oci.meta) versions;
            in
              lib.concatLists [
                (map (v: "/v${v}/health") versions.root)
                (map (v: "/v${v}/live") versions.root)
                (map (v: "/v${v}/meta") versions.root)
                (map (v: "/v${v}/ready") versions.root)
                (map (v: "/v${v}/asset") versions.assetInfo)
                (map (v: "/v${v}/chain-history") versions.chainHistory)
                (map (v: "/v${v}/network-info") versions.networkInfo)
                (map (v: "/v${v}/rewards") versions.rewards)
                (map (v: "/v${v}/tx-submit") versions.txSubmit)
                (map (v: "/v${v}/utxo") versions.utxo)
                (map (v: "/v${v}/handle") versions.handle)
              ];

            blockfrost-worker.enabled = true;
            pg-boss-worker.enabled = true;
          };
        };

        "live-preprod@us-east-2@v2" = final: {
          name = "${final.namespace}-cardanojs-v2";
          namespace = "live-preprod";
          context = "eks-admin";
          network = "preprod";
          region = "us-east-2";

          providers = {
            backend = {
              enabled = true;
            };
            stake-pool-provider = {
              enabled = true;
            };
            handle-provider = {
              enabled = true;
            };
            chain-history-provider.enabled = true;
            #asset-provider = {
            #  enabled = true;
            #};
          };

          projectors = {
            handle.enabled = true;
            stake-pool = {
              enabled = true;
            };
            # asset.enabled = true;
          };

          values = {
            stakepool.databaseName = "stakepoolv3";
            blockfrost-worker.enabled = true;
            pg-boss-worker.enabled = true;
            cardano-services = {
              ingresOrder = 98;
            };
          };
        };

        "live-preprod@eu-central-1@v2" = final: {
          name = "${final.namespace}-cardanojs-v2";
          namespace = "live-preprod";
          context = "eks-admin";
          network = "preprod";
          region = "eu-central-1";

          providers = {
            backend = {
              enabled = true;
            };
            stake-pool-provider = {
              enabled = true;
            };
            handle-provider = {
              enabled = true;
            };
            chain-history-provider.enabled = true;
            #asset-provider = {
            #  enabled = true;
            #};
          };

          projectors = {
            handle.enabled = true;
            stake-pool = {
              enabled = true;
            };
            # asset.enabled = true;
          };

          values = {
            stakepool.databaseName = "stakepoolv3";
            blockfrost-worker.enabled = true;
            pg-boss-worker.enabled = true;
            cardano-services = {
              ingresOrder = 98;
            };
          };
        };

        "live-preview@us-east-2@v2" = final: {
          name = "${final.namespace}-cardanojs-v2";
          namespace = "live-preview";
          context = "eks-admin";
          network = "preview";
          region = "us-east-2";

          providers = {
            backend = {
              enabled = true;
            };
            stake-pool-provider = {
              enabled = true;
            };
            handle-provider = {
              enabled = true;
            };
            chain-history-provider.enabled = true;
            #asset-provider = {
            #  enabled = true;
            #};
          };

          projectors = {
            handle.enabled = true;
            stake-pool = {
              enabled = true;
            };
            # asset.enabled = true;
          };

          values = {
            stakepool.databaseName = "stakepoolv2";
            blockfrost-worker.enabled = true;
            pg-boss-worker.enabled = true;
            cardano-services = {
              ingresOrder = 98;
            };
          };
        };

        "live-preview@eu-central-1@v2" = final: {
          name = "${final.namespace}-cardanojs-v2";
          namespace = "live-preview";
          context = "eks-admin";
          network = "preview";
          region = "eu-central-1";

          providers = {
            backend = {
              enabled = true;
            };
            stake-pool-provider = {
              enabled = true;
            };
            handle-provider = {
              enabled = true;
            };
            chain-history-provider.enabled = true;
            #asset-provider = {
            #  enabled = true;
            #};
          };

          projectors = {
            handle.enabled = true;
            stake-pool = {
              enabled = true;
            };
            # asset.enabled = true;
          };

          values = {
            stakepool.databaseName = "stakepoolv2";
            blockfrost-worker.enabled = true;
            pg-boss-worker.enabled = true;
            cardano-services = {
              ingresOrder = 98;
            };
          };
        };

        "ops-preview-1@us-east-1" = final: {
          name = "${final.namespace}-cardanojs-v1";
          namespace = "ops-preview-1";
          network = "preview";
          region = "us-east-1";

          providers = {
            backend = {
              enabled = true;
            };
            handle-provider.enabled = true;
            chain-history-provider.enabled = true;
            stake-pool-provider = {
              enabled = true;
              env.OVERRIDE_FUZZY_OPTIONS = "true";
            };
          };

          projectors = {
            handle.enabled = true;
            stake-pool.enabled = true;
            wallet-api.enabled = true;
          };


          values = {
            pg-boss-worker.enabled = true;
            pg-boss-worker.queues = "pool-delist-schedule,pool-metadata,pool-metrics,pool-rewards";
            ws-server.enabled = true;
            cardano-services = {
              ingresOrder = 99;
            };
          };
        };

        "ops-preprod-1@us-east-1" = final: {
          namespace = "ops-preprod-1";
          network = "preprod";
          region = "us-east-1";

          providers = {
            backend = {
              enabled = true;
            };
          };

          values = {
            useAccelerator = true;
            cardano-services = {
              ingresOrder = 99;
            };
          };
        };

        "local-network@us-east-1@v1" = final: {
          namespace = "local-network";
          name = "${final.namespace}-cardanojs-v1";
          network = "local";
          region = "us-east-1";

          providers = {
            backend = {
              enabled = true;
              env.USE_SUBMIT_API = "true";
              env.USE_BLOCKFROST = lib.mkForce "false";
              env.SUBMIT_API_URL = "http://${final.namespace}-cardano-core.${final.namespace}.svc.cluster.local:8090";
            };
            stake-pool-provider = {
              enabled = true;
            };
          };

          projectors = {
            stake-pool.enabled = true;
          };

          values = {
            blockfrost-worker.enabled = false;
            pg-boss-worker.enabled = true;

            backend.allowedOrigins = lib.concatStringsSep "," allowedOriginsDev;
            backend.routes = let
              inherit (oci.meta) versions;
            in
              lib.concatLists [
                (map (v: "/v${v}/health") versions.root)
                (map (v: "/v${v}/live") versions.root)
                (map (v: "/v${v}/meta") versions.root)
                (map (v: "/v${v}/ready") versions.root)
                (map (v: "/v${v}/asset") versions.assetInfo)
                (map (v: "/v${v}/chain-history") versions.chainHistory)
                (map (v: "/v${v}/network-info") versions.networkInfo)
                (map (v: "/v${v}/rewards") versions.rewards)
                (map (v: "/v${v}/tx-submit") versions.txSubmit)
                (map (v: "/v${v}/utxo") versions.utxo)
                (map (v: "/v${v}/handle") versions.handle)
                (map (v: "/v${v}/provider-server") versions.stakePool)
                (map (v: "/v${v}/stake-pool-provider-server") versions.stakePool)
              ];

            cardano-services = {
              ingresOrder = 99;
              additionalRoutes = [
                {
                  pathType = "Prefix";
                  path = "/v1.0.0/stake-pool";
                  backend.service = {
                    name = "${final.namespace}-cardanojs-v1-stake-pool-provider";
                    port.name = "http";
                  };
                }
                {
                  pathType = "Prefix";
                  path = "/v3.0.0/chain-history";
                  backend.service = {
                    name = "${final.namespace}-cardanojs-v1-backend";
                    port.name = "http";
                  };
                }
              ];
            };
          };
        };

        "live-sanchonet@us-east-2" = final: {
          namespace = "live-sanchonet";
          name = "${final.namespace}-cardanojs";
          network = "sanchonet";
          region = "us-east-2";
          context = "eks-admin";

          providers = {
            backend = {
              enabled = true;
            };
            stake-pool-provider = {
              enabled = true;
            };
            chain-history-provider = {
              enabled = true;
            };
          };

          projectors = {
            stake-pool = {
              enabled = true;
            };
          };

          values = {
            blockfrost-worker.enabled = false;
            pg-boss-worker.enabled = true;
            cardano-services = {
              ingresOrder = 99;
            };
          };
        };

        "live-sanchonet@eu-central-1" = final: {
          namespace = "live-sanchonet";
          name = "${final.namespace}-cardanojs";
          network = "sanchonet";
          region = "eu-central-1";
          context = "eks-admin";

          providers = {
            backend = {
              enabled = true;
            };
            stake-pool-provider = {
              enabled = true;
            };
            chain-history-provider = {
              enabled = true;
            };
          };

          projectors = {
            stake-pool = {
              enabled = true;
            };
          };

          values = {
            blockfrost-worker.enabled = false;
            pg-boss-worker.enabled = true;
            cardano-services = {
              ingresOrder = 99;
            };
          };
        };

      }
      # Convenient for cases when you need to create multiple temporary deployments with the same configuration
      // (builtins.mapAttrs (_: value: (final:
        value
        // {
          projectors = {
            stake-pool.enabled = true;
          };

          providers = {
            backend = {
              enabled = true;
            };
          };

          values = {
            stakepool.databaseName = "stakepoolv3";
            ingress.enabled = false;
            pg-boss-worker.enabled = true;
          };
        })) {
        #"live-preview@us-east-2@tmp" = {
        #  name = "tmp-cardanojs";
        #  namespace = "live-preview";
        #  network = "preview";
        #  region = "us-east-2";
        #  context = "eks-admin";
        #};
      });

    targetGroups = targets: {
      DEV = lib.filterAttrs (name: _: lib.hasPrefix "dev-" name) targets;
      LIVE = lib.filterAttrs (name: _: lib.hasPrefix "live-" name) targets;
      OPS = lib.filterAttrs (name: _: lib.hasPrefix "ops-" name) targets;
    };
  }<|MERGE_RESOLUTION|>--- conflicted
+++ resolved
@@ -279,15 +279,8 @@
 
           projectors = {
             asset.enabled = true;
-<<<<<<< HEAD
-            stake-pool = {
-              enabled = true;
-            };
-=======
-            handle.enabled = true;
             stake-pool.enabled = true;
             wallet-api.enabled = true;
->>>>>>> 4a85d96c
           };
 
           values = {
@@ -314,11 +307,6 @@
             };
             stake-pool-provider = {
               enabled = true;
-<<<<<<< HEAD
-=======
-              env.OVERRIDE_FUZZY_OPTIONS = "true";
-              env.NODE_ENV = "production";
->>>>>>> 4a85d96c
             };
             handle-provider.enabled = true;
             #asset-provider.enabled = true;
@@ -449,12 +437,7 @@
           providers = {
             backend = {
               enabled = true;
-<<<<<<< HEAD
-              replicas = 2;
-=======
               replicas = 4;
-              env.NODE_ENV = "production";
->>>>>>> 4a85d96c
             };
             stake-pool-provider = {
               enabled = true;
@@ -509,12 +492,7 @@
           providers = {
             backend = {
               enabled = true;
-<<<<<<< HEAD
-              replicas = 2;
-=======
               replicas = 4;
-              env.NODE_ENV = "production";
->>>>>>> 4a85d96c
             };
             stake-pool-provider = {
               enabled = true;
