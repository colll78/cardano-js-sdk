--- conflicted
+++ resolved
@@ -177,7 +177,6 @@
       ];
     };
 
-<<<<<<< HEAD
     targets =
       {
         "dev-preview@us-east-1" = final: {
@@ -188,40 +187,14 @@
           providers = {
             backend = {
               enabled = true;
-              env.NODE_EXTRA_OPTIONS = "--trace-gc";
             };
             stake-pool-provider = {
               enabled = true;
               env.OVERRIDE_FUZZY_OPTIONS = "true";
             };
             handle-provider.enabled = true;
-            asset-provider.enabled = true;
-          };
-=======
-    targets = {
-      "dev-preview@us-east-1" = final: {
-        namespace = "dev-preview";
-        network = "preview";
-        region = "us-east-1";
-
-        providers = {
-          backend = {
-            enabled = true;
-          };
-          stake-pool-provider = {
-            enabled = true;
-            env.OVERRIDE_FUZZY_OPTIONS = "true";
-          };
-          handle-provider.enabled = true;
           # asset-provider.enabled = true;
-        };
-
-        projectors = {
-          handle.enabled = true;
-          stake-pool.enabled = true;
-           asset.enabled = true;
-        };
->>>>>>> ac0f11c7
+          };
 
           projectors = {
             handle.enabled = true;
@@ -333,7 +306,6 @@
             stake-pool.enabled = true;
           };
 
-<<<<<<< HEAD
           providers = {
             backend = {
               enabled = true;
@@ -341,12 +313,6 @@
             stake-pool-provider = {
               enabled = false;
             };
-=======
-        providers = {
-          backend = {
-            enabled = true;
-            replicas = 3;
->>>>>>> ac0f11c7
           };
 
           values = {
@@ -354,7 +320,6 @@
             pg-boss-worker.enabled = true;
             stakepool.databaseName = "stakepoolv2";
           };
-<<<<<<< HEAD
         };
 
         "dev-mainnet@us-east-1" = final: {
@@ -366,31 +331,19 @@
             backend = {
               enabled = true;
               replicas = 3;
-              env.NODE_EXTRA_OPTIONS = "--trace-gc";
             };
             stake-pool-provider = {
               enabled = true;
               env.OVERRIDE_FUZZY_OPTIONS = "true";
             };
             handle-provider.enabled = true;
-            asset-provider.enabled = true;
-          };
-=======
-          handle-provider.enabled = true;
           # asset-provider.enabled = true;
-        };
-
-        projectors = {
-          handle.enabled = true;
-          stake-pool.enabled = true;
-          # asset.enabled = true;
-        };
->>>>>>> ac0f11c7
+          };
 
           projectors = {
             handle.enabled = true;
             stake-pool.enabled = true;
-            asset.enabled = true;
+          # asset.enabled = true;
           };
 
           values = {
@@ -415,7 +368,6 @@
           };
         };
 
-<<<<<<< HEAD
         "dev-preprod@us-east-1@v2" = final: {
           name = "${final.namespace}-cardanojs-v2";
           namespace = "dev-preprod";
@@ -426,35 +378,14 @@
           providers = {
             backend = {
               enabled = true;
-              env.NODE_EXTRA_OPTIONS = "--trace-gc";
             };
             stake-pool-provider = {
               enabled = true;
               env.OVERRIDE_FUZZY_OPTIONS = "true";
             };
             handle-provider.enabled = true;
-            asset-provider.enabled = true;
-          };
-=======
-      "dev-preprod@us-east-1@v2" = final: {
-        name = "${final.namespace}-cardanojs-v2";
-        namespace = "dev-preprod";
-        context = "eks-devs";
-        network = "preprod";
-        region = "us-east-1";
-
-        providers = {
-          backend = {
-            enabled = true;
-          };
-          stake-pool-provider = {
-            enabled = true;
-            env.OVERRIDE_FUZZY_OPTIONS = "true";
-          };
-          handle-provider.enabled = true;
           # asset-provider.enabled = true;
-        };
->>>>>>> ac0f11c7
+          };
 
           projectors = {
             handle.enabled = true;
@@ -491,32 +422,13 @@
               env.OVERRIDE_FUZZY_OPTIONS = "true";
             };
             handle-provider.enabled = true;
-            asset-provider.enabled = true;
-          };
-<<<<<<< HEAD
+          # asset-provider.enabled = true;
+          };
 
           projectors = {
             handle.enabled = true;
             stake-pool.enabled = true;
-            asset.enabled = true;
-=======
-          handle-provider.enabled = true;
-          # asset-provider.enabled = true;
-        };
-
-        projectors = {
-          handle.enabled = true;
-          stake-pool.enabled = true;
           # asset.enabled = true;
-        };
-
-        values = {
-          stakepool.databaseName = "stakepoolv2";
-          blockfrost-worker.enabled = true;
-          pg-boss-worker.enabled = true;
-          cardano-services = {
-            ingresOrder = 98;
->>>>>>> ac0f11c7
           };
 
           values = {
