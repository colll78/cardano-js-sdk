{
  pkgs,
  lib ? pkgs.lib,
  nix-helm,
  inputs,
}: let
  mkPodResources = memory: cpu: {inherit memory cpu;};
  baseUrl = "lw.iog.io";
  readJsonFile = path: builtins.fromJSON (builtins.readFile path);
  tf-outputs = {
    us-east-1 = readJsonFile ./tf-outputs/lace-dev-us-east-1.json;
    us-east-2 = readJsonFile ./tf-outputs/lace-prod-us-east-2.json;
    eu-central-1 = readJsonFile ./tf-outputs/lace-live-eu-central-1.json;
  };
  oci = inputs.self.x86_64-linux.cardano-services.oci-images.cardano-services;
  allowedOrigins = [
    # Represents Chrome production version
    "chrome-extension://gafhhkghbfjjkeiendhlofajokpaflmk"
    # Represents Edge production version
    "chrome-extension://efeiemlfnahiidnjglmehaihacglceia"
    # Represents midnights version of lace
    "chrome-extension://bjlhpephaokolembmpdcbobbpkjnoheb"
    # Represents Chrome dev preview version
    "chrome-extension://djcdfchkaijggdjokfomholkalbffgil"
  ];

  allowedOriginsDev =
    allowedOrigins
    ++ [
      "http://localhost/"
      "http://localhost"
    ];
in
  nix-helm.builders.${pkgs.system}.mkHelmMultiTarget {
    defaults = final: let
      inherit (final) values;
    in {
      name = "${final.namespace}-cardanojs";
      chart = ./Chart.yaml;
      context = "eks-devs";
      kubeconfig = "$PRJ_ROOT/.kube/${final.region}";

      utils = {
        mkPodEnv = lib.mapAttrsToList (
          name: value:
            if (builtins.isString value) || (builtins.isNull value)
            then lib.nameValuePair name value
            else if builtins.isAttrs value
            then value // {inherit name;}
            else throw "Environment variable value can be either string or attribute set"
        );

        appLabels = app: {
          inherit app;
          release = values.releaseName or final.name;
          network = final.network;
        };
      };

      providers = {
        backend = {
          resources.limits = mkPodResources "512Mi" "1500m";
          resources.requests = mkPodResources "350Mi" "1000m";
        };

        stake-pool-provider = {
          resources.limits = mkPodResources "300Mi" "500m";
          resources.requests = mkPodResources "150Mi" "100m";
        };

        handle-provider = {
          resources.limits = mkPodResources "300Mi" "500m";
          resources.requests = mkPodResources "150Mi" "100m";
        };

        asset-provider = {
          resources.limits = mkPodResources "300Mi" "500m";
          resources.requests = mkPodResources "150Mi" "100m";
        };
      };

      projectors = {
        stake-pool = {
          resources.limits = mkPodResources "300Mi" "700m";
          resources.requests = mkPodResources "150Mi" "700m";
        };

        handle = {
          resources.limits = mkPodResources "300Mi" "700m";
          resources.requests = mkPodResources "150Mi" "100m";
        };

        asset = {
          resources.limits = mkPodResources "300Mi" "700m";
          resources.requests = mkPodResources "150Mi" "700m";
        };
      };

      values = {
        postgresName = "${final.namespace}-postgresql";
        stakepool.databaseName = "stakepool";
        ingress.enabled = true;
        cardano-services = {
          image = oci.image.name;
          buildInfo = oci.meta.buildInfo;
          versions = oci.meta.versions;
          httpPrefix = "/v${lib.last (lib.sort lib.versionOlder oci.meta.versions.root)}";

          loggingLevel = "info";
          tokenMetadataServerUrl = "http://${final.namespace}-cardano-stack-metadata.${final.namespace}.svc.cluster.local";
          ingresOrder = 0;
          certificateArn = tf-outputs.${final.region}.acm_arn;
          additionalRoutes = [];
        };

        blockfrost-worker = {
          enabled = false;
          resources.limits = mkPodResources "300Mi" "500m";
          resources.requests = mkPodResources "150Mi" "100m";
        };
        pg-boss-worker = {
          enabled = false;
          queues = "pool-delist-schedule,pool-metadata,pool-metrics,pool-rewards";
          metadata-fetch-mode = "smash";
          smash-url =
            if final.network == "mainnet"
            then "https://smash.cardano-mainnet.iohk.io/api/v1"
            else "https://${final.network}-smash.world.dev.cardano.org/api/v1";
          resources.limits = mkPodResources "300Mi" "300m";
          resources.requests = mkPodResources "150Mi" "200m";
        };

        backend = {
          allowedOrigins = lib.concatStringsSep "," allowedOrigins;
          passHandleDBArgs = true;
          hostnames = ["${final.namespace}.${baseUrl}"];
          dnsId = lib.toLower "${final.region}-${final.namespace}-backend";
          ogmiosSrvServiceName = "${final.namespace}-cardano-core.${final.namespace}.svc.cluster.local";

          wafARN = tf-outputs.${final.region}.waf_arn;
          # Healthcheck paramteres for ALB
          # For mainnet, default value of timeout of 5 is too short, so have to increase it significantly
          # Interval cannot be less than timeout
          # Note that Kubernetes healthchecks are picked up by balancer controller and reflected in the target group anyway
          albHealthcheck = {
            interval = 60;
            timeout = 30;
          };
          routes = let
            inherit (oci.meta) versions;
          in
            lib.concatLists [
              (map (v: "/v${v}/health") versions.root)
              (map (v: "/v${v}/live") versions.root)
              (map (v: "/v${v}/meta") versions.root)
              (map (v: "/v${v}/ready") versions.root)
              (map (v: "/v${v}/asset") versions.assetInfo)
              (map (v: "/v${v}/chain-history") versions.chainHistory)
              (map (v: "/v${v}/network-info") versions.networkInfo)
              (map (v: "/v${v}/rewards") versions.rewards)
              (map (v: "/v${v}/tx-submit") versions.txSubmit)
              (map (v: "/v${v}/utxo") versions.utxo)
            ];
        };
      };
      imports = [
        ./options.nix
        ./provider.resource.nix
        ./projector.resource.nix
        ./backend.provider.nix
        ./stake-pool.nix
        ./handle.nix
        ./asset.nix
        ./backend-ingress.nix
        ./pg-boss-worker-deployment.nix
        ./blockfrost-worker-deployment.nix
      ];
    };

    targets = {
      "dev-preview@us-east-1" = final: {
        namespace = "dev-preview";
        network = "preview";
        region = "us-east-1";

        providers = {
          backend = {
            enabled = true;
            env.NODE_EXTRA_OPTIONS = "--trace-gc";
          };
          stake-pool-provider = {
            enabled = true;
            env.OVERRIDE_FUZZY_OPTIONS = "true";
          };
          handle-provider.enabled = true;
          # asset-provider.enabled = true;
        };

        projectors = {
          handle.enabled = true;
          stake-pool.enabled = true;
          # asset.enabled = true;
        };

        values = {
          stakepool.databaseName = "stakepoolv2";
          cardano-services = {
            ingresOrder = 99;
            additionalRoutes = [
              {
                pathType = "Prefix";
                path = "/v1.0.0/stake-pool";
                backend.service = {
                  name = "${final.namespace}-cardanojs-stake-pool-provider";
                  port.name = "http";
                };
              }
            ];
          };

          backend.allowedOrigins = lib.concatStringsSep "," allowedOriginsDev;

          blockfrost-worker.enabled = true;
          pg-boss-worker.enabled = true;
        };
      };

      "dev-sanchonet@us-east-1@v1" = final: {
        namespace = "dev-sanchonet";
        name = "${final.namespace}-cardanojs-v1";
        network = "sanchonet";
        region = "us-east-1";

        providers = {
          backend = {
            enabled = true;
            env.USE_SUBMIT_API = "true";
            env.USE_BLOCKFROST = lib.mkForce "false";
            env.SUBMIT_API_URL = "http://${final.namespace}-cardano-stack.${final.namespace}.svc.cluster.local:8090";
          };
          stake-pool-provider = {
            enabled = true;
            env.OVERRIDE_FUZZY_OPTIONS = "true";
          };
        };

        projectors = {
          stake-pool.enabled = true;
        };

        values = {
          blockfrost-worker.enabled = false;
          pg-boss-worker.enabled = true;

          backend.hostnames = ["backend.${final.namespace}.eks.${baseUrl}" "${final.namespace}.${baseUrl}"];
          backend.allowedOrigins = lib.concatStringsSep "," allowedOriginsDev;
          backend.routes = let
            inherit (oci.meta) versions;
          in
            lib.concatLists [
              (map (v: "/v${v}/health") versions.root)
              (map (v: "/v${v}/live") versions.root)
              (map (v: "/v${v}/meta") versions.root)
              (map (v: "/v${v}/ready") versions.root)
              (map (v: "/v${v}/asset") versions.assetInfo)
              (map (v: "/v${v}/chain-history") versions.chainHistory)
              (map (v: "/v${v}/network-info") versions.networkInfo)
              (map (v: "/v${v}/rewards") versions.rewards)
              (map (v: "/v${v}/tx-submit") versions.txSubmit)
              (map (v: "/v${v}/utxo") versions.utxo)
              (map (v: "/v${v}/handle") versions.handle)
              (map (v: "/v${v}/provider-server") versions.stakePool)
              (map (v: "/v${v}/stake-pool-provider-server") versions.stakePool)
            ];

          cardano-services = {
            ingresOrder = 99;
            additionalRoutes = [
              {
                pathType = "Prefix";
                path = "/v1.0.0/stake-pool";
                backend.service = {
                  name = "${final.namespace}-cardanojs-v1-stake-pool-provider";
                  port.name = "http";
                };
              }
              {
                pathType = "Prefix";
                path = "/v3.0.0/chain-history";
                backend.service = {
                  name = "${final.namespace}-cardanojs-v1-backend";
                  port.name = "http";
                };
              }
            ];
          };
        };
      };

      "dev-sanchonet@us-east-1@v2" = final: {
        name = "${final.namespace}-cardanojs-v2";
        namespace = "dev-sanchonet";
        network = "sanchonet";
        region = "us-east-1";

        projectors = {
          stake-pool.enabled = true;
        };

        providers = {
          backend = {
            enabled = true;
          };
          stake-pool-provider = {
            enabled = false;
          };
        };

        values = {
          ingress.enabled = false;
          pg-boss-worker.enabled = true;
          stakepool.databaseName = "stakepoolv2";
        };
      };

      "dev-mainnet@us-east-1" = final: {
        namespace = "dev-mainnet";
        network = "mainnet";
        region = "us-east-1";

        providers = {
          backend = {
            enabled = true;
            replicas = 3;
            env.NODE_EXTRA_OPTIONS = "--trace-gc";
          };
          stake-pool-provider = {
            enabled = true;
            env.OVERRIDE_FUZZY_OPTIONS = "true";
          };
          handle-provider.enabled = true;
          # asset-provider.enabled = true;
        };

        projectors = {
          handle.enabled = true;
          stake-pool.enabled = true;
          # asset.enabled = true;
        };

        values = {
          cardano-services = {
            ingresOrder = 99;
            additionalRoutes = [
              {
                pathType = "Prefix";
                path = "/v1.0.0/stake-pool";
                backend.service = {
                  name = "${final.namespace}-cardanojs-stake-pool-provider";
                  port.name = "http";
                };
              }
            ];
          };
          backend.allowedOrigins = lib.concatStringsSep "," allowedOriginsDev;

          blockfrost-worker.enabled = true;
          pg-boss-worker.enabled = true;
        };
      };

      "dev-mainnet@us-east-1@v2" = final: {
        name = "${final.namespace}-cardanojs-v2";
        namespace = "dev-mainnet";
        network = "mainnet";
        region = "us-east-1";

        projectors = {
          stake-pool.enabled = true;
        };

        providers = {
          backend = {
            enabled = true;
          };
          stake-pool-provider = {
            enabled = false;
          };
        };

        values = {
          ingress.enabled = false;
          pg-boss-worker.enabled = true;
          stakepool.databaseName = "stakepoolv2";
        };
      };

      "dev-preprod@us-east-1@v2" = final: {
        name = "${final.namespace}-cardanojs-v2";
        namespace = "dev-preprod";
        context = "eks-devs";
        network = "preprod";
        region = "us-east-1";

        providers = {
          backend = {
            enabled = true;
            env.NODE_EXTRA_OPTIONS = "--trace-gc";
          };
          stake-pool-provider = {
            enabled = true;
            env.OVERRIDE_FUZZY_OPTIONS = "true";
          };
          handle-provider.enabled = true;
        };

        projectors = {
          handle.enabled = true;
          stake-pool.enabled = true;
        };

        values = {
          stakepool.databaseName = "stakepoolv2";
          backend.allowedOrigins = lib.concatStringsSep "," allowedOriginsDev;
          backend.hostnames = ["${final.namespace}.${baseUrl}"];

          pg-boss-worker.enabled = true;

          blockfrost-worker.enabled = true;
          cardano-services = {
            ingresOrder = 98;
          };
        };
      };

      "staging-preprod@us-east-1@v2" = final: {
        name = "${final.namespace}-cardanojs-v2";
        namespace = "staging-preprod";
        context = "eks-devs";
        network = "preprod";
        region = "us-east-1";

        providers = {
          backend = {
            enabled = true;
          };
          stake-pool-provider = {
            enabled = true;
            env.OVERRIDE_FUZZY_OPTIONS = "true";
          };
          handle-provider.enabled = true;
        };

        projectors = {
          handle.enabled = true;
          stake-pool.enabled = true;
        };

        values = {
          stakepool.databaseName = "stakepoolv2";
          backend.hostnames = ["${final.namespace}.${baseUrl}"];
          blockfrost-worker.enabled = true;
          pg-boss-worker.enabled = true;
          cardano-services = {
            ingresOrder = 98;
          };
        };
      };

      "live-mainnet@us-east-2@v2" = final: {
        name = "${final.namespace}-cardanojs-v2";
        namespace = "live-mainnet";
        context = "eks-admin";
        network = "mainnet";
        region = "us-east-2";

        providers = {
          backend = {
            enabled = true;
            replicas = 3;
            env.NODE_ENV = "production";
          };
          stake-pool-provider = {
            enabled = true;
            env.OVERRIDE_FUZZY_OPTIONS = "true";
            env.NODE_ENV = "production";
          };
          # handle-provider.enabled = true;
          # asset-provider.enabled = true;
        };

        projectors = {
          handle.enabled = true;
          stake-pool = {
            enabled = true;
            env.PROJECTION_NAMES = lib.mkForce "stake-pool,stake-pool-metadata-job,stake-pool-metrics-job";
          };
          # asset.enabled = true;
        };

        values = {
          cardano-services = {
            ingresOrder = 98;
            additionalRoutes = [
              {
                pathType = "Prefix";
                path = "/v1.0.0/stake-pool";
                backend.service = {
                  name = "${final.namespace}-cardanojs-stake-pool-provider";
                  port.name = "http";
                };
              }
            ];
          };
          backend.allowedOrigins = lib.concatStringsSep "," allowedOrigins;
          backend.hostnames = ["backend.${final.namespace}.eks.${baseUrl}" "${final.namespace}.${baseUrl}"];
          backend.routes = let
            inherit (oci.meta) versions;
          in
            lib.concatLists [
              (map (v: "/v${v}/health") versions.root)
              (map (v: "/v${v}/live") versions.root)
              (map (v: "/v${v}/meta") versions.root)
              (map (v: "/v${v}/ready") versions.root)
              (map (v: "/v${v}/asset") versions.assetInfo)
              (map (v: "/v${v}/chain-history") versions.chainHistory)
              (map (v: "/v${v}/network-info") versions.networkInfo)
              (map (v: "/v${v}/rewards") versions.rewards)
              (map (v: "/v${v}/tx-submit") versions.txSubmit)
              (map (v: "/v${v}/utxo") versions.utxo)
              (map (v: "/v${v}/handle") versions.handle)
            ];

          blockfrost-worker.enabled = true;
          pg-boss-worker.enabled = true;
          pg-boss-worker.queues = "pool-metadata,pool-metrics";
        };
      };

      "live-mainnet@us-east-2@v3" = final: {
        name = "${final.namespace}-cardanojs-v3";
        namespace = "live-mainnet";
        network = "mainnet";
        region = "us-east-2";
        context = "eks-admin";

        projectors = {
          stake-pool.enabled = true;
        };

        providers = {
          backend = {
            enabled = true;
          };
          stake-pool-provider = {
            enabled = false;
          };
        };

        values = {
          ingress.enabled = false;
          pg-boss-worker.enabled = true;
          stakepool.databaseName = "stakepoolv2";
        };
      };

      "live-mainnet@eu-central-1@v2" = final: {
        name = "${final.namespace}-cardanojs-v2";
        namespace = "live-mainnet";
        context = "eks-admin";
        network = "mainnet";
        region = "eu-central-1";

        providers = {
          backend = {
            enabled = true;
            replicas = 3;
            env.NODE_ENV = "production";
          };
          stake-pool-provider = {
            enabled = true;
            env.OVERRIDE_FUZZY_OPTIONS = "true";
            env.NODE_ENV = "production";
          };
          # handle-provider.enabled = true;
          # asset-provider.enabled = true;
        };

        projectors = {
          handle.enabled = true;
          stake-pool.enabled = true;
          # asset.enabled = true;
        };

        values = {
          stakepool.databaseName = "stakepoolv2";

          cardano-services = {
            ingresOrder = 98;
            additionalRoutes = [
              {
                pathType = "Prefix";
                path = "/v1.0.0/stake-pool";
                backend.service = {
                  name = "${final.namespace}-cardanojs-stake-pool-provider";
                  port.name = "http";
                };
              }
            ];
          };
          backend.allowedOrigins = lib.concatStringsSep "," allowedOrigins;
          # backend.hostnames = ["backend.${final.namespace}.eks.${baseUrl}" "${final.namespace}.${baseUrl}"];
          backend.hostnames = ["tmp-${final.namespace}.${baseUrl}"];
          backend.routes = let
            inherit (oci.meta) versions;
          in
            lib.concatLists [
              (map (v: "/v${v}/health") versions.root)
              (map (v: "/v${v}/live") versions.root)
              (map (v: "/v${v}/meta") versions.root)
              (map (v: "/v${v}/ready") versions.root)
              (map (v: "/v${v}/asset") versions.assetInfo)
              (map (v: "/v${v}/chain-history") versions.chainHistory)
              (map (v: "/v${v}/network-info") versions.networkInfo)
              (map (v: "/v${v}/rewards") versions.rewards)
              (map (v: "/v${v}/tx-submit") versions.txSubmit)
              (map (v: "/v${v}/utxo") versions.utxo)
              (map (v: "/v${v}/handle") versions.handle)
            ];

          blockfrost-worker.enabled = true;
          pg-boss-worker.enabled = true;
        };
      };

      "live-preprod@us-east-2@v2" = final: {
        name = "${final.namespace}-cardanojs-v2";
        namespace = "live-preprod";
        context = "eks-admin";
        network = "preprod";
        region = "us-east-2";

        providers = {
          backend = {
            enabled = true;
            env.NODE_ENV = "production";
          };
          stake-pool-provider = {
            enabled = true;
            env.OVERRIDE_FUZZY_OPTIONS = "true";
            env.NODE_ENV = "production";
          };
          handle-provider = {
            enabled = false;
            env.NODE_ENV = "production";
          };
        };

        projectors = {
          handle.enabled = true;
          stake-pool = {
            enabled = true;
            env.PROJECTION_NAMES = lib.mkForce "stake-pool,stake-pool-metadata-job,stake-pool-metrics-job";
          };
        };

        values = {
          backend.hostnames = ["backend.${final.namespace}.eks.${baseUrl}" "${final.namespace}.${baseUrl}"];
          blockfrost-worker.enabled = true;
          pg-boss-worker.enabled = true;
          pg-boss-worker.queues = "pool-metadata,pool-metrics";
          cardano-services = {
            ingresOrder = 98;
          };
          backend.routes = let
            inherit (oci.meta) versions;
          in
            lib.concatLists [
              (map (v: "/v${v}/health") versions.root)
              (map (v: "/v${v}/live") versions.root)
              (map (v: "/v${v}/meta") versions.root)
              (map (v: "/v${v}/ready") versions.root)
              (map (v: "/v${v}/asset") versions.assetInfo)
              (map (v: "/v${v}/chain-history") versions.chainHistory)
              (map (v: "/v${v}/network-info") versions.networkInfo)
              (map (v: "/v${v}/rewards") versions.rewards)
              (map (v: "/v${v}/tx-submit") versions.txSubmit)
              (map (v: "/v${v}/utxo") versions.utxo)
              (map (v: "/v${v}/handle") versions.handle)
            ];
        };
      };

      "live-preprod@us-east-2@v3" = final: {
        name = "${final.namespace}-cardanojs-v3";
        namespace = "live-preprod";
        network = "preprod";
        region = "us-east-2";
        context = "eks-admin";

        projectors = {
          stake-pool.enabled = true;
        };

        providers = {
          backend = {
            enabled = true;
          };
          stake-pool-provider = {
            enabled = false;
          };
        };

        values = {
          ingress.enabled = false;
          pg-boss-worker.enabled = true;
          stakepool.databaseName = "stakepoolv2";
        };
      };

      "live-preprod@eu-central-1@v2" = final: {
        name = "${final.namespace}-cardanojs-v2";
        namespace = "live-preprod";
        context = "eks-admin";
        network = "preprod";
        region = "eu-central-1";

        providers = {
          backend = {
            enabled = true;
            env.NODE_ENV = "production";
          };
          stake-pool-provider = {
            enabled = true;
            env.OVERRIDE_FUZZY_OPTIONS = "true";
            env.NODE_ENV = "production";
          };
          handle-provider = {
            enabled = false;
            env.NODE_ENV = "production";
          };
        };

        projectors = {
          handle.enabled = true;
          stake-pool = {
            enabled = true;
            env.PROJECTION_NAMES = lib.mkForce "stake-pool,stake-pool-metadata-job,stake-pool-metrics-job";
          };
        };

        values = {
          backend.hostnames = ["backend.${final.namespace}.eks.${baseUrl}" "${final.namespace}.${baseUrl}"];
          blockfrost-worker.enabled = true;
          pg-boss-worker.enabled = true;
          pg-boss-worker.queues = "pool-metadata,pool-metrics";
          cardano-services = {
            ingresOrder = 98;
          };
          backend.routes = let
            inherit (oci.meta) versions;
          in
            lib.concatLists [
              (map (v: "/v${v}/health") versions.root)
              (map (v: "/v${v}/live") versions.root)
              (map (v: "/v${v}/meta") versions.root)
              (map (v: "/v${v}/ready") versions.root)
              (map (v: "/v${v}/asset") versions.assetInfo)
              (map (v: "/v${v}/chain-history") versions.chainHistory)
              (map (v: "/v${v}/network-info") versions.networkInfo)
              (map (v: "/v${v}/rewards") versions.rewards)
              (map (v: "/v${v}/tx-submit") versions.txSubmit)
              (map (v: "/v${v}/utxo") versions.utxo)
              (map (v: "/v${v}/handle") versions.handle)
            ];
        };
      };

      "live-preprod@eu-central-1@v3" = final: {
        name = "${final.namespace}-cardanojs-v3";
        namespace = "live-preprod";
        network = "preprod";
        region = "eu-central-1";
        context = "eks-admin";

        projectors = {
          stake-pool.enabled = true;
        };

        providers = {
          backend = {
            enabled = true;
          };
          stake-pool-provider = {
            enabled = false;
          };
        };

        values = {
          ingress.enabled = false;
          pg-boss-worker.enabled = true;
          stakepool.databaseName = "stakepoolv2";
        };
      };

      "live-preview@us-east-2@v1" = final: {
        name = "${final.namespace}-cardanojs-v1";
        namespace = "live-preview";
        context = "eks-admin";
        network = "preview";
        region = "us-east-2";

        providers = {
          backend = {
            enabled = true;
            env.NODE_ENV = "production";
          };
        };

        values = {
          backend.hostnames = ["backend.${final.namespace}.eks.${baseUrl}" "${final.namespace}.${baseUrl}"];
          backend.passHandleDBArgs = false;
          backend.routes = [
            "/v1.0.0/health"
            "/v1.0.0/live"
            "/v1.0.0/meta"
            "/v1.0.0/ready"
            "/v1.0.0/asset"
            "/v2.0.0/chain-history"
            "/v1.0.0/handle"
            "/v1.0.0/network-info"
            "/v1.0.0/rewards"
            "/v1.0.0/stake-pool"
            "/v2.0.0/tx-submit"
            "/v2.0.0/utxo"
          ];
          # blockfrost-worker.enabled = true;
          cardano-services = {
            ingresOrder = 99;
            image = "926093910549.dkr.ecr.us-east-1.amazonaws.com/cardano-services:s8j5nx9x2naar194pr58kpmlr5s4xn7b";
          };
        };
      };

      "live-preview@us-east-2@v2" = final: {
        name = "${final.namespace}-cardanojs-v2";
        namespace = "live-preview";
        context = "eks-admin";
        network = "preview";
        region = "us-east-2";

        providers = {
          backend = {
            enabled = true;
            env.NODE_ENV = "production";
          };
          stake-pool-provider = {
            enabled = true;
            env.OVERRIDE_FUZZY_OPTIONS = "true";
            env.NODE_ENV = "production";
          };
          handle-provider = {
            enabled = false;
            env.NODE_ENV = "production";
          };
        };

        projectors = {
          handle.enabled = true;
          stake-pool = {
            enabled = true;
            env.PROJECTION_NAMES = lib.mkForce "stake-pool,stake-pool-metadata-job,stake-pool-metrics-job";
          };
        };

        values = {
          backend.hostnames = ["backend.${final.namespace}.eks.${baseUrl}" "${final.namespace}.${baseUrl}"];
          blockfrost-worker.enabled = true;
          pg-boss-worker.enabled = true;
          pg-boss-worker.queues = "pool-metadata,pool-metrics";
          cardano-services = {
            ingresOrder = 98;
          };
          backend.routes = let
            inherit (oci.meta) versions;
          in
            lib.concatLists [
              (map (v: "/v${v}/health") versions.root)
              (map (v: "/v${v}/live") versions.root)
              (map (v: "/v${v}/meta") versions.root)
              (map (v: "/v${v}/ready") versions.root)
              (map (v: "/v${v}/asset") versions.assetInfo)
              (map (v: "/v${v}/chain-history") versions.chainHistory)
              (map (v: "/v${v}/network-info") versions.networkInfo)
              (map (v: "/v${v}/rewards") versions.rewards)
              (map (v: "/v${v}/tx-submit") versions.txSubmit)
              (map (v: "/v${v}/utxo") versions.utxo)
              (map (v: "/v${v}/handle") versions.handle)
            ];
        };
      };

      "live-preview@us-east-2@v3" = final: {
        name = "${final.namespace}-cardanojs-v3";
        namespace = "live-preview";
        network = "preview";
        region = "us-east-2";
        context = "eks-admin";

        projectors = {
          stake-pool.enabled = true;
        };

        providers = {
          backend = {
            enabled = true;
          };
          stake-pool-provider = {
            enabled = false;
          };
        };

        values = {
          ingress.enabled = false;
          pg-boss-worker.enabled = true;
          stakepool.databaseName = "stakepoolv2";
        };
      };

      "live-preview@eu-central-1@v1" = final: {
        name = "${final.namespace}-cardanojs-v1";
        namespace = "live-preview";
        context = "eks-admin";
        network = "preview";
        region = "eu-central-1";

        providers = {
          backend = {
            enabled = true;
            env.NODE_ENV = "production";
          };
        };

        values = {
          backend.hostnames = ["backend.${final.namespace}.eks.${baseUrl}" "${final.namespace}.${baseUrl}"];
          backend.passHandleDBArgs = false;
          backend.routes = [
            "/v1.0.0/health"
            "/v1.0.0/live"
            "/v1.0.0/meta"
            "/v1.0.0/ready"
            "/v1.0.0/asset"
            "/v2.0.0/chain-history"
            "/v1.0.0/handle"
            "/v1.0.0/network-info"
            "/v1.0.0/rewards"
            "/v1.0.0/stake-pool"
            "/v2.0.0/tx-submit"
            "/v2.0.0/utxo"
          ];
          # blockfrost-worker.enabled = true;
          cardano-services = {
            ingresOrder = 99;
            image = "926093910549.dkr.ecr.us-east-1.amazonaws.com/cardano-services:s8j5nx9x2naar194pr58kpmlr5s4xn7b";
          };
        };
      };

      "live-preview@eu-central-1@v2" = final: {
        name = "${final.namespace}-cardanojs-v2";
        namespace = "live-preview";
        context = "eks-admin";
        network = "preview";
        region = "eu-central-1";

        providers = {
          backend = {
            enabled = true;
            env.NODE_ENV = "production";
          };
          stake-pool-provider = {
            enabled = true;
            env.OVERRIDE_FUZZY_OPTIONS = "true";
            env.NODE_ENV = "production";
          };
          handle-provider = {
            enabled = false;
            env.NODE_ENV = "production";
          };
        };

        projectors = {
          handle.enabled = true;
          stake-pool = {
            enabled = true;
            env.PROJECTION_NAMES = lib.mkForce "stake-pool,stake-pool-metadata-job,stake-pool-metrics-job";
          };
        };

        values = {
          backend.hostnames = ["backend.${final.namespace}.eks.${baseUrl}" "${final.namespace}.${baseUrl}"];
          blockfrost-worker.enabled = true;
          pg-boss-worker.enabled = true;
          pg-boss-worker.queues = "pool-metadata,pool-metrics";
          cardano-services = {
            ingresOrder = 98;
          };
          backend.routes = let
            inherit (oci.meta) versions;
          in
            lib.concatLists [
              (map (v: "/v${v}/health") versions.root)
              (map (v: "/v${v}/live") versions.root)
              (map (v: "/v${v}/meta") versions.root)
              (map (v: "/v${v}/ready") versions.root)
              (map (v: "/v${v}/asset") versions.assetInfo)
              (map (v: "/v${v}/chain-history") versions.chainHistory)
              (map (v: "/v${v}/network-info") versions.networkInfo)
              (map (v: "/v${v}/rewards") versions.rewards)
              (map (v: "/v${v}/tx-submit") versions.txSubmit)
              (map (v: "/v${v}/utxo") versions.utxo)
              (map (v: "/v${v}/handle") versions.handle)
            ];
        };
      };

      "live-preview@eu-central-1@v3" = final: {
        name = "${final.namespace}-cardanojs-v3";
        namespace = "live-preview";
        network = "preview";
        region = "eu-central-1";
        context = "eks-admin";

        projectors = {
          stake-pool.enabled = true;
        };

        providers = {
          backend = {
            enabled = true;
          };
          stake-pool-provider = {
            enabled = false;
          };
        };

        values = {
          ingress.enabled = false;
          pg-boss-worker.enabled = true;
          stakepool.databaseName = "stakepoolv2";
        };
      };
      "ops-preview-1@us-east-1" = final: {
        namespace = "ops-preview-1";
        network = "preview";
        region = "us-east-1";

        providers = {
          backend = {
            enabled = true;
          };
        };

        values = {
          stakepool.databaseName = "stakepoolv2";
          cardano-services = {
            ingresOrder = 99;
          };
        };
      };

      "ops-preprod-1@us-east-1" = final: {
        namespace = "ops-preprod-1";
        network = "preprod";
        region = "us-east-1";

        providers = {
          backend = {
            enabled = true;
          };
        };

        values = {
          cardano-services = {
            ingresOrder = 99;
          };
        };
      };

      "live-sanchonet@us-east-2@v1" = final: {
        namespace = "live-sanchonet";
        name = "${final.namespace}-cardanojs-v1";
        context = "eks-admin";
        network = "sanchonet";
        region = "us-east-2";

        providers = {
          backend = {
            enabled = true;
            env.USE_SUBMIT_API = "true";
            env.USE_BLOCKFROST = lib.mkForce "false";
            env.SUBMIT_API_URL = "http://${final.namespace}-cardano-stack.${final.namespace}.svc.cluster.local:8090";
            env.NODE_ENV = "production";
          };
          stake-pool-provider.enabled = true;
        };

        projectors = {
          stake-pool = {
            enabled = true;
            env.PROJECTION_NAMES = lib.mkForce "stake-pool,stake-pool-metadata-job,stake-pool-metrics-job";
          };
        };

        values = {
          blockfrost-worker.enabled = false;
          pg-boss-worker.enabled = true;
<<<<<<< HEAD
          backend.hostnames = ["backend.${final.namespace}.eks.${baseUrl}" "${final.namespace}.${baseUrl}"];
=======
          pg-boss-worker.queues = "pool-metadata,pool-metrics";
>>>>>>> 3ed261ca
          backend.routes = let
            inherit (oci.meta) versions;
          in
            lib.concatLists [
              (map (v: "/v${v}/health") versions.root)
              (map (v: "/v${v}/live") versions.root)
              (map (v: "/v${v}/meta") versions.root)
              (map (v: "/v${v}/ready") versions.root)
              (map (v: "/v${v}/asset") versions.assetInfo)
              (map (v: "/v${v}/chain-history") versions.chainHistory)
              (map (v: "/v${v}/network-info") versions.networkInfo)
              (map (v: "/v${v}/rewards") versions.rewards)
              (map (v: "/v${v}/tx-submit") versions.txSubmit)
              (map (v: "/v${v}/utxo") versions.utxo)
              (map (v: "/v${v}/handle") versions.handle)
              (map (v: "/v${v}/provider-server") versions.stakePool)
              (map (v: "/v${v}/stake-pool-provider-server") versions.stakePool)
            ];

          cardano-services = {
            ingresOrder = 99;
            additionalRoutes = [
              {
                pathType = "Prefix";
                path = "/v1.0.0/stake-pool";
                backend.service = {
                  name = "${final.namespace}-cardanojs-v1-stake-pool-provider";
                  port.name = "http";
                };
              }
              {
                pathType = "Prefix";
                path = "/v3.0.0/chain-history";
                backend.service = {
                  name = "${final.namespace}-cardanojs-v1-backend";
                  port.name = "http";
                };
              }
            ];
          };
        };
      };

      "live-sanchonet@us-east-2@v2" = final: {
        name = "${final.namespace}-cardanojs-v2";
        namespace = "live-sanchonet";
        network = "sanchonet";
        region = "us-east-2";
        context = "eks-admin";

        projectors = {
          stake-pool.enabled = true;
        };

        providers = {
          backend = {
            enabled = true;
          };
          stake-pool-provider = {
            enabled = false;
          };
        };

        values = {
          ingress.enabled = false;
          pg-boss-worker.enabled = true;
          stakepool.databaseName = "stakepoolv2";
        };
      };

      "live-sanchonet@eu-central-1@v2" = final: {
        name = "${final.namespace}-cardanojs-v2";
        namespace = "live-sanchonet";
        network = "sanchonet";
        region = "eu-central-1";
        context = "eks-admin";

        projectors = {
          stake-pool = {
            enabled = true;
            env.PROJECTION_NAMES = lib.mkForce "stake-pool,stake-pool-metadata-job,stake-pool-metrics-job";
          };
        };

        providers = {
          backend = {
            enabled = true;
          };
          stake-pool-provider = {
            enabled = false;
          };
        };

        values = {
          ingress.enabled = false;
          pg-boss-worker.enabled = true;
          stakepool.databaseName = "stakepoolv2";
        };
      };

    };
  }<|MERGE_RESOLUTION|>--- conflicted
+++ resolved
@@ -1115,11 +1115,8 @@
         values = {
           blockfrost-worker.enabled = false;
           pg-boss-worker.enabled = true;
-<<<<<<< HEAD
           backend.hostnames = ["backend.${final.namespace}.eks.${baseUrl}" "${final.namespace}.${baseUrl}"];
-=======
           pg-boss-worker.queues = "pool-metadata,pool-metrics";
->>>>>>> 3ed261ca
           backend.routes = let
             inherit (oci.meta) versions;
           in
