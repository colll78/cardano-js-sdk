--- conflicted
+++ resolved
@@ -854,12 +854,9 @@
       "live-sanchonet@us-east-2@v1" = final: {
         namespace = "live-sanchonet";
         name = "${final.namespace}-cardanojs-v1";
-<<<<<<< HEAD
         context = "eks-admin";
-=======
         network = "sanchonet";
         region = "us-east-2";
->>>>>>> e7867d32
 
         providers = {
           backend = {
