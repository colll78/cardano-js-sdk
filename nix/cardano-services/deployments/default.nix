{
  pkgs,
  lib ? pkgs.lib,
  nix-helm,
  inputs,
}: let
  mkPodResources = memory: cpu: {inherit memory cpu;};
  baseUrl = "lw.iog.io";
  readJsonFile = path: builtins.fromJSON (builtins.readFile path);
  tf-outputs = {
    us-east-1 = readJsonFile ./tf-outputs/lace-dev-us-east-1.json;
    us-east-2 = readJsonFile ./tf-outputs/lace-prod-us-east-2.json;
    eu-central-1 = readJsonFile ./tf-outputs/lace-live-eu-central-1.json;
  };
  oci = inputs.self.x86_64-linux.cardano-services.oci-images.cardano-services;
  allowedOrigins = [
    # Represents Chrome production version
    "chrome-extension://gafhhkghbfjjkeiendhlofajokpaflmk"
    # Represents Edge production version
    "chrome-extension://efeiemlfnahiidnjglmehaihacglceia"
    # Represents midnights version of lace
    "chrome-extension://bjlhpephaokolembmpdcbobbpkjnoheb"
    # Represents Chrome dev preview version
    "chrome-extension://djcdfchkaijggdjokfomholkalbffgil"
  ];

  allowedOriginsDev =
    allowedOrigins
    ++ [
      "http://localhost/"
      "http://localhost"
    ];
in
  nix-helm.builders.${pkgs.system}.mkHelmMultiTarget {
    defaults = final: let
      inherit (final) values;
    in {
      name = "${final.namespace}-cardanojs";
      chart = ./Chart.yaml;
      context = "eks-devs";
      kubeconfig = "$PRJ_ROOT/.kube/${final.region}";

      utils = {
        mkPodEnv = lib.mapAttrsToList (
          name: value:
            if (builtins.isString value) || (builtins.isNull value)
            then lib.nameValuePair name value
            else if builtins.isAttrs value
            then value // {inherit name;}
            else throw "Environment variable value can be either string or attribute set"
        );

        appLabels = app: {
          inherit app;
          release = values.releaseName or final.name;
          network = final.network;
        };
      };

      providers = {
        backend = {
          resources.limits = mkPodResources "512Mi" "1500m";
          resources.requests = mkPodResources "350Mi" "1000m";
        };

        stake-pool-provider = {
          resources.limits = mkPodResources "300Mi" "500m";
          resources.requests = mkPodResources "150Mi" "100m";
        };

        handle-provider = {
          resources.limits = mkPodResources "300Mi" "500m";
          resources.requests = mkPodResources "150Mi" "100m";
        };

        asset-provider = {
          resources.limits = mkPodResources "300Mi" "500m";
          resources.requests = mkPodResources "150Mi" "100m";
        };

        chain-history-provider = {
          resources.limits = mkPodResources "300Mi" "500m";
          resources.requests = mkPodResources "150Mi" "100m";
        };
      };

      projectors = {
        stake-pool = {
          resources.limits = mkPodResources "300Mi" "700m";
          resources.requests = mkPodResources "150Mi" "700m";
        };

        handle = {
          resources.limits = mkPodResources "300Mi" "1000m";
          resources.requests = mkPodResources "150Mi" "100m";
        };

        asset = {
          resources.limits = mkPodResources "300Mi" "700m";
          resources.requests = mkPodResources "150Mi" "700m";
        };
      };

      values = {
        postgresName = "${final.namespace}-postgresql";
        stakepool.databaseName = "stakepool";
        ingress.enabled = true;
        cardano-services = {
          image = oci.image.name;
          buildInfo = oci.meta.buildInfo;
          versions = oci.meta.versions;
          httpPrefix = "/v${lib.last (lib.sort lib.versionOlder oci.meta.versions.root)}";

          loggingLevel = "info";
          tokenMetadataServerUrl = "http://${final.namespace}-cardano-stack-metadata.${final.namespace}.svc.cluster.local";
          ingresOrder = 0;
          certificateArn = tf-outputs.${final.region}.acm_arn;
          additionalRoutes = [];
        };

        blockfrost-worker = {
          enabled = false;
          resources.limits = mkPodResources "300Mi" "500m";
          resources.requests = mkPodResources "150Mi" "100m";
        };
        pg-boss-worker = {
          enabled = false;
          queues = "pool-delist-schedule,pool-metadata,pool-metrics,pool-rewards";
          metadata-fetch-mode = "smash";
          smash-url =
            if final.network == "mainnet"
            then "https://smash.cardano-mainnet.iohk.io/api/v1"
            else "https://${final.network}-smash.world.dev.cardano.org/api/v1";
          resources.limits = mkPodResources "300Mi" "300m";
          resources.requests = mkPodResources "150Mi" "200m";
        };

        backend = {
          allowedOrigins = lib.concatStringsSep "," allowedOrigins;
          passHandleDBArgs = true;
          hostnames = ["${final.namespace}.${baseUrl}" "${final.namespace}.${final.region}.${baseUrl}"];
          dnsId = lib.toLower "${final.region}-${final.namespace}-backend";
          ogmiosSrvServiceName = "${final.namespace}-cardano-core.${final.namespace}.svc.cluster.local";

          wafARN = tf-outputs.${final.region}.waf_arn;
          # Healthcheck paramteres for ALB
          # For mainnet, default value of timeout of 5 is too short, so have to increase it significantly
          # Interval cannot be less than timeout
          # Note that Kubernetes healthchecks are picked up by balancer controller and reflected in the target group anyway
          albHealthcheck = {
            interval = 60;
            timeout = 30;
          };
          routes = let
            inherit (oci.meta) versions;
          in
            lib.concatLists [
              (map (v: "/v${v}/health") versions.root)
              (map (v: "/v${v}/live") versions.root)
              (map (v: "/v${v}/meta") versions.root)
              (map (v: "/v${v}/ready") versions.root)
              (map (v: "/v${v}/asset") versions.assetInfo)
              (map (v: "/v${v}/network-info") versions.networkInfo)
              (map (v: "/v${v}/rewards") versions.rewards)
              (map (v: "/v${v}/tx-submit") versions.txSubmit)
              (map (v: "/v${v}/utxo") versions.utxo)
            ];
        };
      };
      imports = [
        ./options.nix
        ./provider.resource.nix
        ./projector.resource.nix
        ./backend.provider.nix
        ./stake-pool.nix
        ./chain-history.nix
        ./handle.nix
        ./asset.nix
        ./backend-ingress.nix
        ./pg-boss-worker-deployment.nix
        ./blockfrost-worker-deployment.nix
      ];
    };

<<<<<<< HEAD
    targets = {
      "dev-preview@us-east-1" = final: {
        namespace = "dev-preview";

        providers = {
          backend = {
            enabled = true;
            env.NODE_EXTRA_OPTIONS = "--trace-gc";
          };
          stake-pool-provider = {
            enabled = true;
            env.OVERRIDE_FUZZY_OPTIONS = "true";
          };
          handle-provider.enabled = true;
          chain-history-provider.enabled = true;
          # asset-provider.enabled = true;
        };

        projectors = {
          handle.enabled = true;
          stake-pool.enabled = true;
          # asset.enabled = true;
        };

        values = {
=======
    targets =
      {
        "dev-preview@us-east-1" = final: {
          namespace = "dev-preview";
>>>>>>> 6d3b37e4
          network = "preview";
          region = "us-east-1";

          providers = {
            backend = {
              enabled = true;
            };
            stake-pool-provider = {
              enabled = true;
              env.OVERRIDE_FUZZY_OPTIONS = "true";
            };
            handle-provider.enabled = true;
            # asset-provider.enabled = true;
          };

          projectors = {
            handle.enabled = true;
            stake-pool.enabled = true;
            asset.enabled = true;
          };

          values = {
            stakepool.databaseName = "stakepoolv2";
            cardano-services = {
              ingresOrder = 99;
              additionalRoutes = [
                {
                  pathType = "Prefix";
                  path = "/v1.0.0/stake-pool";
                  backend.service = {
                    name = "${final.namespace}-cardanojs-stake-pool-provider";
                    port.name = "http";
                  };
                }
              ];
            };

            backend.allowedOrigins = lib.concatStringsSep "," allowedOriginsDev;

            blockfrost-worker.enabled = true;
            pg-boss-worker.enabled = true;
          };
        };

        "dev-sanchonet@us-east-1@v1" = final: {
          namespace = "dev-sanchonet";
          name = "${final.namespace}-cardanojs-v1";
          network = "sanchonet";
          region = "us-east-1";

          providers = {
            backend = {
              enabled = true;
              env.USE_SUBMIT_API = "true";
              env.USE_BLOCKFROST = lib.mkForce "false";
              env.SUBMIT_API_URL = "http://${final.namespace}-cardano-stack.${final.namespace}.svc.cluster.local:8090";
            };
            stake-pool-provider = {
              enabled = true;
              env.OVERRIDE_FUZZY_OPTIONS = "true";
            };
          };

          projectors = {
            stake-pool.enabled = true;
          };

          values = {
            blockfrost-worker.enabled = false;
            pg-boss-worker.enabled = true;

            backend.allowedOrigins = lib.concatStringsSep "," allowedOriginsDev;
            backend.routes = let
              inherit (oci.meta) versions;
            in
              lib.concatLists [
                (map (v: "/v${v}/health") versions.root)
                (map (v: "/v${v}/live") versions.root)
                (map (v: "/v${v}/meta") versions.root)
                (map (v: "/v${v}/ready") versions.root)
                (map (v: "/v${v}/asset") versions.assetInfo)
                (map (v: "/v${v}/chain-history") versions.chainHistory)
                (map (v: "/v${v}/network-info") versions.networkInfo)
                (map (v: "/v${v}/rewards") versions.rewards)
                (map (v: "/v${v}/tx-submit") versions.txSubmit)
                (map (v: "/v${v}/utxo") versions.utxo)
                (map (v: "/v${v}/handle") versions.handle)
                (map (v: "/v${v}/provider-server") versions.stakePool)
                (map (v: "/v${v}/stake-pool-provider-server") versions.stakePool)
              ];

            cardano-services = {
              ingresOrder = 99;
              additionalRoutes = [
                {
                  pathType = "Prefix";
                  path = "/v1.0.0/stake-pool";
                  backend.service = {
                    name = "${final.namespace}-cardanojs-v1-stake-pool-provider";
                    port.name = "http";
                  };
                }
                {
                  pathType = "Prefix";
                  path = "/v3.0.0/chain-history";
                  backend.service = {
                    name = "${final.namespace}-cardanojs-v1-backend";
                    port.name = "http";
                  };
                }
              ];
            };
          };
        };

        "dev-sanchonet@us-east-1@v2" = final: {
          name = "${final.namespace}-cardanojs-v2";
          namespace = "dev-sanchonet";
          network = "sanchonet";
          region = "us-east-1";

          projectors = {
            stake-pool.enabled = true;
          };

          providers = {
            backend = {
              enabled = true;
            };
            stake-pool-provider = {
              enabled = false;
            };
          };

          values = {
            ingress.enabled = false;
            pg-boss-worker.enabled = true;
            stakepool.databaseName = "stakepoolv2";
          };
        };

        "dev-mainnet@us-east-1" = final: {
          namespace = "dev-mainnet";
          network = "mainnet";
          region = "us-east-1";

          providers = {
            backend = {
              enabled = true;
              replicas = 3;
            };
            stake-pool-provider = {
              enabled = true;
              env.OVERRIDE_FUZZY_OPTIONS = "true";
            };
            handle-provider.enabled = true;
            # asset-provider.enabled = true;
          };

          projectors = {
            handle.enabled = true;
            stake-pool.enabled = true;
            # asset.enabled = true;
          };

          values = {
            cardano-services = {
              ingresOrder = 99;
              additionalRoutes = [
                {
                  pathType = "Prefix";
                  path = "/v1.0.0/stake-pool";
                  backend.service = {
                    name = "${final.namespace}-cardanojs-stake-pool-provider";
                    port.name = "http";
                  };
                }
              ];
            };
            backend.allowedOrigins = lib.concatStringsSep "," allowedOriginsDev;
            stakepool.databaseName = "stakepoolv2";

            blockfrost-worker.enabled = true;
            pg-boss-worker.enabled = true;
          };
        };

        "dev-preprod@us-east-1@v2" = final: {
          name = "${final.namespace}-cardanojs-v2";
          namespace = "dev-preprod";
          context = "eks-devs";
          network = "preprod";
          region = "us-east-1";

          providers = {
            backend = {
              enabled = true;
            };
            stake-pool-provider = {
              enabled = true;
              env.OVERRIDE_FUZZY_OPTIONS = "true";
            };
            handle-provider.enabled = true;
            # asset-provider.enabled = true;
          };

          projectors = {
            handle.enabled = true;
            stake-pool.enabled = true;
            asset.enabled = true;
          };

          values = {
            stakepool.databaseName = "stakepoolv2";
            backend.allowedOrigins = lib.concatStringsSep "," allowedOriginsDev;

            pg-boss-worker.enabled = true;

            blockfrost-worker.enabled = true;
            cardano-services = {
              ingresOrder = 98;
            };
          };
        };

        "dev-preprod-resync@us-east-1@v2" = final: {
          name = "${final.namespace}-cardanojs-v2";
          namespace = "dev-preprod-resync";
          context = "eks-devs";
          network = "preprod";
          region = "us-east-1";

          providers = {
            backend = {
              enabled = true;
              env.NODE_EXTRA_OPTIONS = "--trace-gc";
            };
            stake-pool-provider = {
              enabled = true;
              env.OVERRIDE_FUZZY_OPTIONS = "true";
            };
            handle-provider.enabled = true;
          };

          projectors = {
            handle.enabled = true;
            stake-pool.enabled = true;
          };

          values = {
            stakepool.databaseName = "stakepoolv2";
            backend.allowedOrigins = lib.concatStringsSep "," allowedOriginsDev;
            backend.hostnames = ["${final.namespace}.${baseUrl}"];

            pg-boss-worker.enabled = true;

            blockfrost-worker.enabled = true;
            cardano-services = {
              ingresOrder = 98;
            };
          };
        };

        "staging-preprod@us-east-1@v2" = final: {
          name = "${final.namespace}-cardanojs-v2";
          namespace = "staging-preprod";
          context = "eks-devs";
          network = "preprod";
          region = "us-east-1";

          providers = {
            backend = {
              enabled = true;
            };
            stake-pool-provider = {
              enabled = true;
              env.OVERRIDE_FUZZY_OPTIONS = "true";
            };
            handle-provider.enabled = true;
            # asset-provider.enabled = true;
          };

          projectors = {
            handle.enabled = true;
            stake-pool.enabled = true;
            # asset.enabled = true;
          };
<<<<<<< HEAD
          handle-provider.enabled = true;
          chain-history-provider.enabled = true;
        };
=======
>>>>>>> 6d3b37e4

          values = {
            stakepool.databaseName = "stakepoolv2";
            blockfrost-worker.enabled = true;
            pg-boss-worker.enabled = true;
            pg-boss-worker.metadata-fetch-mode = "direct";
            pg-boss-worker.queues = "pool-metadata,pool-metrics,pool-rewards";
            cardano-services = {
              ingresOrder = 98;
            };
          };
        };

        "live-mainnet@us-east-2@v2" = final: {
          name = "${final.namespace}-cardanojs-v2";
          namespace = "live-mainnet";
          context = "eks-admin";
          network = "mainnet";
          region = "us-east-2";

          providers = {
            backend = {
              enabled = true;
              replicas = 3;
              env.NODE_ENV = "production";
            };
            stake-pool-provider = {
              enabled = true;
              env.OVERRIDE_FUZZY_OPTIONS = "true";
              env.NODE_ENV = "production";
            };
            handle-provider.enabled = true;
            # asset-provider = {
            #   enabled = true;
            #   env.NODE_ENV = "production";
            # };
          };

          projectors = {
            handle.enabled = true;
            stake-pool = {
              enabled = true;
            };
            # asset.enabled = true;
          };

          values = {
            stakepool.databaseName = "stakepoolv3";
            cardano-services = {
              ingresOrder = 98;
              additionalRoutes = [
                {
                  pathType = "Prefix";
                  path = "/v1.0.0/stake-pool";
                  backend.service = {
                    name = "${final.namespace}-cardanojs-stake-pool-provider";
                    port.name = "http";
                  };
                }
              ];
            };
            backend.allowedOrigins = lib.concatStringsSep "," allowedOrigins;
            backend.routes = let
              inherit (oci.meta) versions;
            in
              lib.concatLists [
                (map (v: "/v${v}/health") versions.root)
                (map (v: "/v${v}/live") versions.root)
                (map (v: "/v${v}/meta") versions.root)
                (map (v: "/v${v}/ready") versions.root)
                (map (v: "/v${v}/asset") versions.assetInfo)
                (map (v: "/v${v}/chain-history") versions.chainHistory)
                (map (v: "/v${v}/network-info") versions.networkInfo)
                (map (v: "/v${v}/rewards") versions.rewards)
                (map (v: "/v${v}/tx-submit") versions.txSubmit)
                (map (v: "/v${v}/utxo") versions.utxo)
                (map (v: "/v${v}/handle") versions.handle)
              ];

            blockfrost-worker.enabled = true;
            pg-boss-worker.enabled = true;
          };
        };

        "live-mainnet@eu-central-1@v2" = final: {
          name = "${final.namespace}-cardanojs-v2";
          namespace = "live-mainnet";
          context = "eks-admin";
          network = "mainnet";
          region = "eu-central-1";

          providers = {
            backend = {
              enabled = true;
              replicas = 3;
              env.NODE_ENV = "production";
            };
            stake-pool-provider = {
              enabled = true;
              env.OVERRIDE_FUZZY_OPTIONS = "true";
              env.NODE_ENV = "production";
            };
            handle-provider.enabled = true;
            #asset-provider = {
            #  enabled = true;
            #  env.NODE_ENV = "production";
            #};
          };

          projectors = {
            handle.enabled = true;
            stake-pool.enabled = true;
            # asset.enabled = true;
          };

          values = {
            stakepool.databaseName = "stakepoolv3";

            cardano-services = {
              ingresOrder = 98;
              additionalRoutes = [
                {
                  pathType = "Prefix";
                  path = "/v1.0.0/stake-pool";
                  backend.service = {
                    name = "${final.namespace}-cardanojs-stake-pool-provider";
                    port.name = "http";
                  };
                }
              ];
            };
            backend.allowedOrigins = lib.concatStringsSep "," allowedOrigins;
            backend.routes = let
              inherit (oci.meta) versions;
            in
              lib.concatLists [
                (map (v: "/v${v}/health") versions.root)
                (map (v: "/v${v}/live") versions.root)
                (map (v: "/v${v}/meta") versions.root)
                (map (v: "/v${v}/ready") versions.root)
                (map (v: "/v${v}/asset") versions.assetInfo)
                (map (v: "/v${v}/chain-history") versions.chainHistory)
                (map (v: "/v${v}/network-info") versions.networkInfo)
                (map (v: "/v${v}/rewards") versions.rewards)
                (map (v: "/v${v}/tx-submit") versions.txSubmit)
                (map (v: "/v${v}/utxo") versions.utxo)
                (map (v: "/v${v}/handle") versions.handle)
              ];

            blockfrost-worker.enabled = true;
            pg-boss-worker.enabled = true;
          };
        };

        "live-preprod@us-east-2@v2" = final: {
          name = "${final.namespace}-cardanojs-v2";
          namespace = "live-preprod";
          context = "eks-admin";
          network = "preprod";
          region = "us-east-2";

          providers = {
            backend = {
              enabled = true;
              env.NODE_ENV = "production";
            };
            stake-pool-provider = {
              enabled = true;
              env.OVERRIDE_FUZZY_OPTIONS = "true";
              env.NODE_ENV = "production";
            };
            handle-provider = {
              enabled = true;
              env.NODE_ENV = "production";
            };
            #asset-provider = {
            #  enabled = true;
            #  env.NODE_ENV = "production";
            #};
          };

          projectors = {
            handle.enabled = true;
            stake-pool = {
              enabled = true;
            };
            # asset.enabled = true;
          };

          values = {
            stakepool.databaseName = "stakepoolv3";
            blockfrost-worker.enabled = true;
            pg-boss-worker.enabled = true;
            cardano-services = {
              ingresOrder = 98;
            };
            backend.routes = let
              inherit (oci.meta) versions;
            in
              lib.concatLists [
                (map (v: "/v${v}/health") versions.root)
                (map (v: "/v${v}/live") versions.root)
                (map (v: "/v${v}/meta") versions.root)
                (map (v: "/v${v}/ready") versions.root)
                (map (v: "/v${v}/asset") versions.assetInfo)
                (map (v: "/v${v}/chain-history") versions.chainHistory)
                (map (v: "/v${v}/network-info") versions.networkInfo)
                (map (v: "/v${v}/rewards") versions.rewards)
                (map (v: "/v${v}/tx-submit") versions.txSubmit)
                (map (v: "/v${v}/utxo") versions.utxo)
                (map (v: "/v${v}/handle") versions.handle)
              ];
          };
        };

        "live-preprod@eu-central-1@v2" = final: {
          name = "${final.namespace}-cardanojs-v2";
          namespace = "live-preprod";
          context = "eks-admin";
          network = "preprod";
          region = "eu-central-1";

          providers = {
            backend = {
              enabled = true;
              env.NODE_ENV = "production";
            };
            stake-pool-provider = {
              enabled = true;
              env.OVERRIDE_FUZZY_OPTIONS = "true";
              env.NODE_ENV = "production";
            };
            handle-provider = {
              enabled = true;
              env.NODE_ENV = "production";
            };
            #asset-provider = {
            #  enabled = true;
            #  env.NODE_ENV = "production";
            #};
          };

          projectors = {
            handle.enabled = true;
            stake-pool = {
              enabled = true;
            };
            # asset.enabled = true;
          };

          values = {
            stakepool.databaseName = "stakepoolv3";
            blockfrost-worker.enabled = true;
            pg-boss-worker.enabled = true;
            cardano-services = {
              ingresOrder = 98;
            };
            backend.routes = let
              inherit (oci.meta) versions;
            in
              lib.concatLists [
                (map (v: "/v${v}/health") versions.root)
                (map (v: "/v${v}/live") versions.root)
                (map (v: "/v${v}/meta") versions.root)
                (map (v: "/v${v}/ready") versions.root)
                (map (v: "/v${v}/asset") versions.assetInfo)
                (map (v: "/v${v}/chain-history") versions.chainHistory)
                (map (v: "/v${v}/network-info") versions.networkInfo)
                (map (v: "/v${v}/rewards") versions.rewards)
                (map (v: "/v${v}/tx-submit") versions.txSubmit)
                (map (v: "/v${v}/utxo") versions.utxo)
                (map (v: "/v${v}/handle") versions.handle)
              ];
          };
        };

        "live-preview@us-east-2@v2" = final: {
          name = "${final.namespace}-cardanojs-v2";
          namespace = "live-preview";
          context = "eks-admin";
          network = "preview";
          region = "us-east-2";

          providers = {
            backend = {
              enabled = true;
              env.NODE_ENV = "production";
            };
            stake-pool-provider = {
              enabled = true;
              env.OVERRIDE_FUZZY_OPTIONS = "true";
              env.NODE_ENV = "production";
            };
            handle-provider = {
              enabled = true;
              env.NODE_ENV = "production";
            };
            #asset-provider = {
            #  enabled = true;
            #  env.NODE_ENV = "production";
            #};
          };

          projectors = {
            handle.enabled = true;
            stake-pool = {
              enabled = true;
            };
            # asset.enabled = true;
          };

          values = {
            stakepool.databaseName = "stakepoolv2";
            blockfrost-worker.enabled = true;
            pg-boss-worker.enabled = true;
            cardano-services = {
              ingresOrder = 98;
            };
            backend.routes = let
              inherit (oci.meta) versions;
            in
              lib.concatLists [
                (map (v: "/v${v}/health") versions.root)
                (map (v: "/v${v}/live") versions.root)
                (map (v: "/v${v}/meta") versions.root)
                (map (v: "/v${v}/ready") versions.root)
                (map (v: "/v${v}/asset") versions.assetInfo)
                (map (v: "/v${v}/chain-history") versions.chainHistory)
                (map (v: "/v${v}/network-info") versions.networkInfo)
                (map (v: "/v${v}/rewards") versions.rewards)
                (map (v: "/v${v}/tx-submit") versions.txSubmit)
                (map (v: "/v${v}/utxo") versions.utxo)
                (map (v: "/v${v}/handle") versions.handle)
              ];
          };
        };


        "live-preview@eu-central-1@v2" = final: {
          name = "${final.namespace}-cardanojs-v2";
          namespace = "live-preview";
          context = "eks-admin";
          network = "preview";
          region = "eu-central-1";

          providers = {
            backend = {
              enabled = true;
              env.NODE_ENV = "production";
            };
            stake-pool-provider = {
              enabled = true;
              env.OVERRIDE_FUZZY_OPTIONS = "true";
              env.NODE_ENV = "production";
            };
            handle-provider = {
              enabled = true;
              env.NODE_ENV = "production";
            };
            #asset-provider = {
            #  enabled = true;
            #  env.NODE_ENV = "production";
            #};
          };

          projectors = {
            handle.enabled = true;
            stake-pool = {
              enabled = true;
            };
            # asset.enabled = true;
          };

          values = {
            stakepool.databaseName = "stakepoolv2";
            blockfrost-worker.enabled = true;
            pg-boss-worker.enabled = true;
            cardano-services = {
              ingresOrder = 98;
            };
            backend.routes = let
              inherit (oci.meta) versions;
            in
              lib.concatLists [
                (map (v: "/v${v}/health") versions.root)
                (map (v: "/v${v}/live") versions.root)
                (map (v: "/v${v}/meta") versions.root)
                (map (v: "/v${v}/ready") versions.root)
                (map (v: "/v${v}/asset") versions.assetInfo)
                (map (v: "/v${v}/chain-history") versions.chainHistory)
                (map (v: "/v${v}/network-info") versions.networkInfo)
                (map (v: "/v${v}/rewards") versions.rewards)
                (map (v: "/v${v}/tx-submit") versions.txSubmit)
                (map (v: "/v${v}/utxo") versions.utxo)
                (map (v: "/v${v}/handle") versions.handle)
              ];
          };
          chain-history-provider.enabled = true;
        };

        "ops-preview-1@us-east-1" = final: {
          name = "${final.namespace}-cardanojs-v2";
          namespace = "ops-preview-1";
          network = "preview";
          region = "us-east-1";

          providers = {
            backend = {
              enabled = true;
            };
          };

          values = {
            stakepool.databaseName = "stakepoolv2";
            cardano-services = {
              ingresOrder = 99;
            };
          };
        };

        "ops-preprod-1@us-east-1" = final: {
          namespace = "ops-preprod-1";
          network = "preprod";
          region = "us-east-1";

          providers = {
            backend = {
              enabled = true;
            };
          };

          values = {
            cardano-services = {
              ingresOrder = 99;
            };
          };
        };

        "live-sanchonet@us-east-2@v1" = final: {
          namespace = "live-sanchonet";
          name = "${final.namespace}-cardanojs-v1";
          network = "sanchonet";
          region = "us-east-2";

          providers = {
            backend = {
              enabled = true;
              env.USE_SUBMIT_API = "true";
              env.USE_BLOCKFROST = lib.mkForce "false";
              env.SUBMIT_API_URL = "http://${final.namespace}-cardano-stack.${final.namespace}.svc.cluster.local:8090";
              env.NODE_ENV = "production";
            };
            stake-pool-provider.enabled = true;
          };

          projectors = {
            stake-pool = {
              enabled = true;
              env.PROJECTION_NAMES = lib.mkForce "stake-pool,stake-pool-metadata-job,stake-pool-metrics-job";
            };
          };

          values = {
            blockfrost-worker.enabled = false;
            pg-boss-worker.enabled = true;
            pg-boss-worker.queues = "pool-metadata,pool-metrics";
            backend.routes = let
              inherit (oci.meta) versions;
            in
              lib.concatLists [
                (map (v: "/v${v}/health") versions.root)
                (map (v: "/v${v}/live") versions.root)
                (map (v: "/v${v}/meta") versions.root)
                (map (v: "/v${v}/ready") versions.root)
                (map (v: "/v${v}/asset") versions.assetInfo)
                (map (v: "/v${v}/chain-history") versions.chainHistory)
                (map (v: "/v${v}/network-info") versions.networkInfo)
                (map (v: "/v${v}/rewards") versions.rewards)
                (map (v: "/v${v}/tx-submit") versions.txSubmit)
                (map (v: "/v${v}/utxo") versions.utxo)
                (map (v: "/v${v}/handle") versions.handle)
                (map (v: "/v${v}/provider-server") versions.stakePool)
                (map (v: "/v${v}/stake-pool-provider-server") versions.stakePool)
              ];

            cardano-services = {
              ingresOrder = 99;
              additionalRoutes = [
                {
                  pathType = "Prefix";
                  path = "/v1.0.0/stake-pool";
                  backend.service = {
                    name = "${final.namespace}-cardanojs-v1-stake-pool-provider";
                    port.name = "http";
                  };
                }
                {
                  pathType = "Prefix";
                  path = "/v3.0.0/chain-history";
                  backend.service = {
                    name = "${final.namespace}-cardanojs-v1-backend";
                    port.name = "http";
                  };
                }
              ];
            };
          };
        };

        "live-sanchonet@us-east-2@v2" = final: {
          name = "${final.namespace}-cardanojs-v2";
          namespace = "live-sanchonet";
          network = "sanchonet";
          region = "us-east-2";
          context = "eks-admin";

          projectors = {
            stake-pool.enabled = true;
          };

          providers = {
            backend = {
              enabled = true;
            };
            stake-pool-provider = {
              enabled = false;
            };
          };

          values = {
            ingress.enabled = false;
            pg-boss-worker.enabled = true;
            stakepool.databaseName = "stakepoolv2";
          };
        };

        "live-sanchonet@eu-central-1@v2" = final: {
          name = "${final.namespace}-cardanojs-v2";
          namespace = "live-sanchonet";
          network = "sanchonet";
          region = "eu-central-1";
          context = "eks-admin";

          projectors = {
            stake-pool = {
              enabled = true;
              env.PROJECTION_NAMES = lib.mkForce "stake-pool,stake-pool-metadata-job,stake-pool-metrics-job";
            };
          };

          providers = {
            backend = {
              enabled = true;
            };
            stake-pool-provider = {
              enabled = false;
            };
          };

          values = {
            ingress.enabled = false;
            pg-boss-worker.enabled = true;
            stakepool.databaseName = "stakepoolv2";
          };
        };
      }
      # Convenient for cases when you need to create multiple temporary deployments with the same configuration
      // (builtins.mapAttrs (_: value: (final:
        value
        // {
          projectors = {
            stake-pool.enabled = true;
          };

          providers = {
            backend = {
              enabled = true;
            };
          };

          values = {
            stakepool.databaseName = "stakepoolv3";
            ingress.enabled = false;
            pg-boss-worker.enabled = true;
          };
        })) {
        #"live-preview@us-east-2@tmp" = {
        #  name = "tmp-cardanojs";
        #  namespace = "live-preview";
        #  network = "preview";
        #  region = "us-east-2";
        #  context = "eks-admin";
        #};
      });

    targetGroups = targets: {
      DEV = lib.filterAttrs (name: _: lib.hasPrefix "dev-" name) targets;
      LIVE = lib.filterAttrs (name: _: lib.hasPrefix "live-" name) targets;
      OPS = lib.filterAttrs (name: _: lib.hasPrefix "ops-" name) targets;
    };
  }<|MERGE_RESOLUTION|>--- conflicted
+++ resolved
@@ -182,38 +182,11 @@
       ];
     };
 
-<<<<<<< HEAD
-    targets = {
-      "dev-preview@us-east-1" = final: {
-        namespace = "dev-preview";
-
-        providers = {
-          backend = {
-            enabled = true;
-            env.NODE_EXTRA_OPTIONS = "--trace-gc";
-          };
-          stake-pool-provider = {
-            enabled = true;
-            env.OVERRIDE_FUZZY_OPTIONS = "true";
-          };
-          handle-provider.enabled = true;
-          chain-history-provider.enabled = true;
-          # asset-provider.enabled = true;
-        };
-
-        projectors = {
-          handle.enabled = true;
-          stake-pool.enabled = true;
-          # asset.enabled = true;
-        };
-
-        values = {
-=======
+
     targets =
       {
         "dev-preview@us-east-1" = final: {
           namespace = "dev-preview";
->>>>>>> 6d3b37e4
           network = "preview";
           region = "us-east-1";
 
@@ -494,6 +467,7 @@
             };
             handle-provider.enabled = true;
             # asset-provider.enabled = true;
+            chain-history-provider.enabled = true;
           };
 
           projectors = {
@@ -501,12 +475,8 @@
             stake-pool.enabled = true;
             # asset.enabled = true;
           };
-<<<<<<< HEAD
-          handle-provider.enabled = true;
-          chain-history-provider.enabled = true;
-        };
-=======
->>>>>>> 6d3b37e4
+     
+
 
           values = {
             stakepool.databaseName = "stakepoolv2";
