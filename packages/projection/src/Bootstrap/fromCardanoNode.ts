/* eslint-disable max-len */
/* eslint-disable jsdoc/valid-types */
/* eslint-disable @typescript-eslint/no-explicit-any */
import {
  Cardano,
<<<<<<< HEAD
  ChainSyncError,
  ChainSyncErrorCode,
=======
>>>>>>> 10f3f72d
  ChainSyncEventType,
  Intersection,
  ObservableCardanoNode,
  ObservableChainSync,
  TipOrOrigin
} from '@cardano-sdk/core';
import { Logger } from 'ts-log';
import { Observable, concat, defer, map, mergeMap, noop, of, switchMap, take, takeWhile, tap } from 'rxjs';
import { ProjectionEvent, StabilityWindowBuffer, UnifiedExtChainSyncEvent } from '../types';
import { contextLogger } from '@cardano-sdk/util';
import { pointDescription } from '../util';
import { withEpochBoundary, withEpochNo, withNetworkInfo, withRolledBackBlock } from '../operators';
import uniq from 'lodash/uniq';

const isIntersectionBlock = (block: Cardano.Block, intersection: Intersection) => {
  if (intersection.point === 'origin') {
    return false;
  }
  return block.header.hash === intersection.point.hash;
};

const syncFromIntersection = ({
  blocksBufferLength,
  buffer,
  cardanoNode,
  projectedTip$,
  chainSync: { intersection, chainSync$ },
  logger
}: {
  blocksBufferLength: number;
  buffer: StabilityWindowBuffer;
  cardanoNode: ObservableCardanoNode;
  chainSync: ObservableChainSync;
  projectedTip$: Observable<TipOrOrigin>;
  logger: Logger;
}) =>
  new Observable<ProjectionEvent>((observer) => {
    logger.info(`Starting ChainSync from ${pointDescription(intersection.point)}`);
    return chainSync$
      .pipe(
        ObservableCardanoNode.bufferChainSyncEvent(blocksBufferLength),
        withRolledBackBlock(projectedTip$, buffer),
        withNetworkInfo(cardanoNode),
        withEpochNo(),
        withEpochBoundary(intersection)
      )
      .subscribe(observer);
  });

const rollbackAndSyncFromIntersection = ({
  blocksBufferLength,
  buffer,
  cardanoNode,
  initialChainSync,
  logger,
  projectedTip$
}: {
  blocksBufferLength: number;
  buffer: StabilityWindowBuffer;
  cardanoNode: ObservableCardanoNode;
  initialChainSync: ObservableChainSync;
  logger: Logger;
  projectedTip$: Observable<TipOrOrigin>;
}) =>
  new Observable<ProjectionEvent>((subscriber) => {
    logger.warn('Rolling back to find intersection');
    let skipFindingNewIntersection = true;
    let chainSync = initialChainSync;
    const rollback$ = projectedTip$.pipe(
      // Use the initial tip as intersection point for withEpochBoundary
      take(1),
      mergeMap((initialTip) =>
        projectedTip$.pipe(
          takeWhile((tip): tip is Cardano.PartialBlockHeader => tip !== 'origin'),
          switchMap((tip) => buffer.getBlock(tip.hash)),
          mergeMap((block): Observable<Cardano.Block> => {
            if (!block) {
              // TODO: replace with a ChainSyncError after reworking CardanoNodeErrors
              throw new Error('Block not found in the buffer');
            }
            // we already have an intersection for the 1st tip
            if (skipFindingNewIntersection) {
              skipFindingNewIntersection = false;
              return of(block);
            }
            // try to find intersection with new tip
            return cardanoNode.findIntersect([block.header, 'origin']).pipe(
              take(1),
              tap((newChainSync) => {
                chainSync = newChainSync;
              }),
              map(() => block)
            );
          }),
          takeWhile((block) => !isIntersectionBlock(block, chainSync.intersection)),
          mergeMap(
            (block): Observable<UnifiedExtChainSyncEvent<{}>> =>
              of({
                block,
                eventType: ChainSyncEventType.RollBackward,
                point: chainSync.intersection.point,
                // requestNext is a no-op when rolling back during initialization, because projectIntoSink will
                // delete block from the buffer for every RollBackward event via `manageBuffer`,
                // which will trigger the buffer to emit the next tip$
                requestNext: noop,
                tip: chainSync.intersection.tip
              })
          ),
          withNetworkInfo(cardanoNode),
          withEpochNo(),
          withEpochBoundary({ point: initialTip })
        )
      )
    );
    return concat(
      rollback$,
      defer(() => syncFromIntersection({ blocksBufferLength, buffer, cardanoNode, chainSync, logger, projectedTip$ }))
    ).subscribe(subscriber);
  });

/**
 * Finds intersection with local projectedTip$.
 * If bootstrapping from a forked local state:
 * - Will emit RollBackward events with block from buffer tip one by one until it finds intersection.
 * - Expects projectedTip$ to emit after processing each RollBackward event
 */
export const fromCardanoNode = ({
  blocksBufferLength,
  buffer,
  projectedTip$,
  cardanoNode,
  logger: baseLogger
}: {
  blocksBufferLength: number;
  buffer: StabilityWindowBuffer;
  cardanoNode: ObservableCardanoNode;
  logger: Logger;
  projectedTip$: Observable<TipOrOrigin>;
}): Observable<ProjectionEvent> => {
  const logger = contextLogger(baseLogger, 'Bootstrap');
  return projectedTip$.pipe(
    take(1),
    mergeMap((tip) => {
      logger.info(`Starting projector with local tip at ${pointDescription(tip)}`);
      const points = uniq([tip, 'origin' as const]);
      return cardanoNode.findIntersect(points).pipe(
        take(1),
        mergeMap((initialChainSync) => {
<<<<<<< HEAD
          if (initialChainSync.intersection.point === 'origin') {
            if (blocks[0] !== 'origin') {
              throw new ChainSyncError(ChainSyncErrorCode.IntersectionNotFound, points, 'Intersection not found');
            }
            // buffer is empty, sync from origin
=======
          if (
            tip === 'origin' ||
            (initialChainSync.intersection.point !== 'origin' && initialChainSync.intersection.point.hash === tip.hash)
          ) {
            logger.info('syncFromIntersection');
            // either sync from origin, or start sync from local tip
>>>>>>> 10f3f72d
            return syncFromIntersection({
              blocksBufferLength,
              buffer,
              cardanoNode,
              chainSync: initialChainSync,
              logger,
              projectedTip$
            });
          }
          // no intersection at local tip
          return rollbackAndSyncFromIntersection({
            blocksBufferLength,
            buffer,
            cardanoNode,
            initialChainSync,
            logger,
            projectedTip$
          });
        })
      );
    })
  );
};<|MERGE_RESOLUTION|>--- conflicted
+++ resolved
@@ -3,11 +3,6 @@
 /* eslint-disable @typescript-eslint/no-explicit-any */
 import {
   Cardano,
-<<<<<<< HEAD
-  ChainSyncError,
-  ChainSyncErrorCode,
-=======
->>>>>>> 10f3f72d
   ChainSyncEventType,
   Intersection,
   ObservableCardanoNode,
@@ -156,20 +151,12 @@
       return cardanoNode.findIntersect(points).pipe(
         take(1),
         mergeMap((initialChainSync) => {
-<<<<<<< HEAD
-          if (initialChainSync.intersection.point === 'origin') {
-            if (blocks[0] !== 'origin') {
-              throw new ChainSyncError(ChainSyncErrorCode.IntersectionNotFound, points, 'Intersection not found');
-            }
-            // buffer is empty, sync from origin
-=======
           if (
             tip === 'origin' ||
             (initialChainSync.intersection.point !== 'origin' && initialChainSync.intersection.point.hash === tip.hash)
           ) {
             logger.info('syncFromIntersection');
             // either sync from origin, or start sync from local tip
->>>>>>> 10f3f72d
             return syncFromIntersection({
               blocksBufferLength,
               buffer,
