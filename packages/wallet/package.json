{
  "name": "@cardano-sdk/wallet",
  "version": "0.38.4",
  "description": "Wallet modules",
  "engines": {
    "node": ">=16.20.2"
  },
  "main": "dist/cjs/index.js",
  "module": "dist/esm/index.js",
  "exports": {
    ".": {
      "import": "./dist/esm/index.js",
      "require": "./dist/cjs/index.js"
    }
  },
  "repository": "https://github.com/input-output-hk/cardano-js-sdk",
  "publishConfig": {
    "access": "public"
  },
  "sideEffects": false,
  "license": "Apache-2.0",
  "scripts": {
    "build": "yarn build:cjs && tsc -p src/tsconfig.json --outDir ./dist/esm --module es2020 && tsc-alias -p src/tsconfig.json --outDir ./dist/esm && cp ../../build/esm-package.json ./dist/esm/package.json",
    "build:cjs": "tsc --build src && cp ../../build/cjs-package.json ./dist/cjs/package.json",
    "circular-deps:check": "madge --circular dist/cjs",
    "tscNoEmit": "echo typescript --noEmit command not implemented yet",
    "cleanup:dist": "rm -rf dist",
    "cleanup:nm": "rm -rf node_modules",
    "cleanup": "rm -rf dist node_modules",
    "coverage": "yarn test --coverage || true",
    "lint": "eslint -c ../../complete.eslintrc.js \"src/**/*.ts\" \"test/**/*.ts\"",
    "lint:fix": "yarn lint --fix",
    "prepack": "yarn build",
    "test": "jest -c ./jest.config.js",
    "test:build:verify": "tsc --build ./test",
    "test:hw:ledger": "jest ./test/hardware/ledger/* -c ./hw.jest.config.js --runInBand",
    "test:hw:trezor": "jest ./test/hardware/trezor/* -c ./hw.jest.config.js --runInBand",
    "test:debug": "DEBUG=true yarn test",
    "test:e2e": "echo 'test:e2e' command not implemented yet"
  },
  "devDependencies": {
    "@cardano-foundation/ledgerjs-hw-app-cardano": "^7.1.2",
<<<<<<< HEAD
    "@cardano-ogmios/client": "6.4.0",
=======
    "@cardano-ogmios/client": "6.3.0",
>>>>>>> 0802059e
    "@cardano-sdk/cardano-services-client": "workspace:~",
    "@cardano-sdk/ogmios": "workspace:~",
    "@cardano-sdk/util-dev": "workspace:~",
    "@ledgerhq/hw-transport-node-hid-noevents": "^6.27.12",
    "@types/node-hid": "^1.3.1",
    "@types/pouchdb": "^6.4.0",
    "bunyan": "^1.8.15",
    "envalid": "^7.3.1",
    "eslint": "^7.32.0",
    "jest": "^28.1.3",
    "jest-webextension-mock": "^3.7.19",
    "madge": "^5.0.1",
    "mock-browser": "^0.92.14",
    "npm-run-all": "^4.1.5",
    "ts-jest": "^28.0.7",
    "tsc-alias": "^1.8.10",
    "typescript": "^4.7.4",
    "wait-on": "^6.0.1",
    "webextension-polyfill": "^0.9.0"
  },
  "dependencies": {
    "@cardano-sdk/core": "workspace:~",
    "@cardano-sdk/crypto": "workspace:~",
    "@cardano-sdk/dapp-connector": "workspace:~",
    "@cardano-sdk/hardware-ledger": "workspace:~",
    "@cardano-sdk/hardware-trezor": "workspace:~",
    "@cardano-sdk/input-selection": "workspace:~",
    "@cardano-sdk/key-management": "workspace:~",
    "@cardano-sdk/tx-construction": "workspace:~",
    "@cardano-sdk/util": "workspace:~",
    "@cardano-sdk/util-rxjs": "workspace:~",
    "backoff-rxjs": "^7.0.0",
    "bignumber.js": "^9.1.1",
    "delay": "^5.0.0",
    "emittery": "^0.10.0",
    "lodash": "^4.17.21",
    "pouchdb": "^7.3.0",
    "rxjs": "^7.4.0",
    "ts-custom-error": "^3.2.0",
    "ts-log": "^2.2.3"
  },
  "files": [
    "dist/*",
    "!dist/tsconfig.tsbuildinfo",
    "LICENSE",
    "NOTICE"
  ]
}<|MERGE_RESOLUTION|>--- conflicted
+++ resolved
@@ -40,11 +40,7 @@
   },
   "devDependencies": {
     "@cardano-foundation/ledgerjs-hw-app-cardano": "^7.1.2",
-<<<<<<< HEAD
     "@cardano-ogmios/client": "6.4.0",
-=======
-    "@cardano-ogmios/client": "6.3.0",
->>>>>>> 0802059e
     "@cardano-sdk/cardano-services-client": "workspace:~",
     "@cardano-sdk/ogmios": "workspace:~",
     "@cardano-sdk/util-dev": "workspace:~",
