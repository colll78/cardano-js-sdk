import * as Crypto from '@cardano-sdk/crypto';
import { Cardano, getCertificatesByType } from '@cardano-sdk/core';
import { Observable, combineLatest, distinctUntilChanged, map } from 'rxjs';
import { isNotNil } from '@cardano-sdk/util';
import { transactionsEquals } from '../util/equals';
import last from 'lodash/last';

<<<<<<< HEAD
export const StakeRegistrationCertificateTypes = [
  Cardano.CertificateType.StakeRegistration,
  Cardano.CertificateType.Registration,
  Cardano.CertificateType.VoteRegistrationDelegation,
  Cardano.CertificateType.StakeRegistrationDelegation,
  Cardano.CertificateType.StakeVoteRegistrationDelegation
] as const;

export type StakeRegistrationCertificateTypes = typeof StakeRegistrationCertificateTypes[number];

export type StakeDelegationCertificateUnion =
  | Cardano.StakeDelegationCertificate
  | Cardano.StakeVoteDelegationCertificate
  | Cardano.StakeRegistrationDelegationCertificate
  | Cardano.StakeVoteRegistrationDelegationCertificate;

export const StakeDelegationCertificateTypes = [
  Cardano.CertificateType.StakeDelegation,
  Cardano.CertificateType.StakeVoteDelegation,
  Cardano.CertificateType.StakeRegistrationDelegation,
  Cardano.CertificateType.StakeVoteRegistrationDelegation
] as const;

export type StakeDelegationCertificateTypes = typeof StakeDelegationCertificateTypes[number];

export type RegAndDeregCertificateUnion =
  | Cardano.StakeAddressCertificate
  | Cardano.NewStakeAddressCertificate
  | Cardano.VoteRegistrationDelegationCertificate
  | Cardano.StakeRegistrationDelegationCertificate
  | Cardano.StakeVoteRegistrationDelegationCertificate;

export const RegAndDeregCertificateTypes = [
  ...StakeRegistrationCertificateTypes,
  Cardano.CertificateType.Unregistration,
  Cardano.CertificateType.StakeDeregistration
] as const;

export type RegAndDeregCertificateTypes = typeof RegAndDeregCertificateTypes[number];

/** Filters certificates, returning only stake key register/deregister certificates */
export const stakeKeyCertificates = (certificates?: Cardano.Certificate[]) =>
  certificates?.filter((certificate): certificate is RegAndDeregCertificateUnion =>
    RegAndDeregCertificateTypes.includes(certificate.__typename as RegAndDeregCertificateTypes)
  ) || [];

export const includesAnyCertificate = (haystack: Cardano.Certificate[], needle: readonly Cardano.CertificateType[]) =>
  haystack.some(({ __typename }) => needle.includes(__typename)) || false;

export const isLastStakeKeyCertOfType = (
  transactionsCertificates: Cardano.Certificate[][],
  certTypes: readonly RegAndDeregCertificateTypes[],
=======
export const isLastStakeKeyCertOfType = (
  transactionsCertificates: Cardano.Certificate[][],
  certTypes: readonly Cardano.RegAndDeregCertificateTypes[],
>>>>>>> 19de370f
  rewardAccount?: Cardano.RewardAccount
) => {
  const stakeKeyHash = rewardAccount
    ? Crypto.Hash28ByteBase16.fromEd25519KeyHashHex(Cardano.RewardAccount.toHash(rewardAccount))
    : null;
  const lastRegOrDereg = last(
    transactionsCertificates
      .map((certificates) => {
<<<<<<< HEAD
        const allStakeKeyCertificates = stakeKeyCertificates(certificates);
=======
        const allStakeKeyCertificates = Cardano.stakeKeyCertificates(certificates);
>>>>>>> 19de370f
        const addressStakeKeyCertificates = stakeKeyHash
          ? allStakeKeyCertificates.filter(({ stakeCredential: certStakeCred }) => stakeKeyHash === certStakeCred.hash)
          : allStakeKeyCertificates;
        return last(addressStakeKeyCertificates);
      })
      .filter(isNotNil)
  );
<<<<<<< HEAD
  return certTypes.includes(lastRegOrDereg?.__typename as RegAndDeregCertificateTypes);
=======
  return certTypes.includes(lastRegOrDereg?.__typename as Cardano.RegAndDeregCertificateTypes);
>>>>>>> 19de370f
};

export const transactionsWithCertificates = (
  transactions$: Observable<Cardano.HydratedTx[]>,
  rewardAccounts$: Observable<Cardano.RewardAccount[]>,
  certificateTypes: Cardano.CertificateType[]
) =>
  combineLatest([transactions$, rewardAccounts$]).pipe(
    map(([transactions, rewardAccounts]) =>
      transactions.filter((tx) => getCertificatesByType(tx, rewardAccounts, certificateTypes).length > 0)
    ),
    distinctUntilChanged(transactionsEquals)
  );<|MERGE_RESOLUTION|>--- conflicted
+++ resolved
@@ -5,64 +5,9 @@
 import { transactionsEquals } from '../util/equals';
 import last from 'lodash/last';
 
-<<<<<<< HEAD
-export const StakeRegistrationCertificateTypes = [
-  Cardano.CertificateType.StakeRegistration,
-  Cardano.CertificateType.Registration,
-  Cardano.CertificateType.VoteRegistrationDelegation,
-  Cardano.CertificateType.StakeRegistrationDelegation,
-  Cardano.CertificateType.StakeVoteRegistrationDelegation
-] as const;
-
-export type StakeRegistrationCertificateTypes = typeof StakeRegistrationCertificateTypes[number];
-
-export type StakeDelegationCertificateUnion =
-  | Cardano.StakeDelegationCertificate
-  | Cardano.StakeVoteDelegationCertificate
-  | Cardano.StakeRegistrationDelegationCertificate
-  | Cardano.StakeVoteRegistrationDelegationCertificate;
-
-export const StakeDelegationCertificateTypes = [
-  Cardano.CertificateType.StakeDelegation,
-  Cardano.CertificateType.StakeVoteDelegation,
-  Cardano.CertificateType.StakeRegistrationDelegation,
-  Cardano.CertificateType.StakeVoteRegistrationDelegation
-] as const;
-
-export type StakeDelegationCertificateTypes = typeof StakeDelegationCertificateTypes[number];
-
-export type RegAndDeregCertificateUnion =
-  | Cardano.StakeAddressCertificate
-  | Cardano.NewStakeAddressCertificate
-  | Cardano.VoteRegistrationDelegationCertificate
-  | Cardano.StakeRegistrationDelegationCertificate
-  | Cardano.StakeVoteRegistrationDelegationCertificate;
-
-export const RegAndDeregCertificateTypes = [
-  ...StakeRegistrationCertificateTypes,
-  Cardano.CertificateType.Unregistration,
-  Cardano.CertificateType.StakeDeregistration
-] as const;
-
-export type RegAndDeregCertificateTypes = typeof RegAndDeregCertificateTypes[number];
-
-/** Filters certificates, returning only stake key register/deregister certificates */
-export const stakeKeyCertificates = (certificates?: Cardano.Certificate[]) =>
-  certificates?.filter((certificate): certificate is RegAndDeregCertificateUnion =>
-    RegAndDeregCertificateTypes.includes(certificate.__typename as RegAndDeregCertificateTypes)
-  ) || [];
-
-export const includesAnyCertificate = (haystack: Cardano.Certificate[], needle: readonly Cardano.CertificateType[]) =>
-  haystack.some(({ __typename }) => needle.includes(__typename)) || false;
-
-export const isLastStakeKeyCertOfType = (
-  transactionsCertificates: Cardano.Certificate[][],
-  certTypes: readonly RegAndDeregCertificateTypes[],
-=======
 export const isLastStakeKeyCertOfType = (
   transactionsCertificates: Cardano.Certificate[][],
   certTypes: readonly Cardano.RegAndDeregCertificateTypes[],
->>>>>>> 19de370f
   rewardAccount?: Cardano.RewardAccount
 ) => {
   const stakeKeyHash = rewardAccount
@@ -71,11 +16,7 @@
   const lastRegOrDereg = last(
     transactionsCertificates
       .map((certificates) => {
-<<<<<<< HEAD
-        const allStakeKeyCertificates = stakeKeyCertificates(certificates);
-=======
         const allStakeKeyCertificates = Cardano.stakeKeyCertificates(certificates);
->>>>>>> 19de370f
         const addressStakeKeyCertificates = stakeKeyHash
           ? allStakeKeyCertificates.filter(({ stakeCredential: certStakeCred }) => stakeKeyHash === certStakeCred.hash)
           : allStakeKeyCertificates;
@@ -83,11 +24,7 @@
       })
       .filter(isNotNil)
   );
-<<<<<<< HEAD
-  return certTypes.includes(lastRegOrDereg?.__typename as RegAndDeregCertificateTypes);
-=======
   return certTypes.includes(lastRegOrDereg?.__typename as Cardano.RegAndDeregCertificateTypes);
->>>>>>> 19de370f
 };
 
 export const transactionsWithCertificates = (
