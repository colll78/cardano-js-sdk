--- conflicted
+++ resolved
@@ -1,10 +1,5 @@
-<<<<<<< HEAD
-import { Cardano, Reward, TxCBOR } from '@cardano-sdk/core';
-import { GroupedAddress, util } from '@cardano-sdk/key-management';
-=======
 import { Bip32Account, GroupedAddress } from '@cardano-sdk/key-management';
 import { Cardano, Reward, TxCBOR } from '@cardano-sdk/core';
->>>>>>> e6788010
 import { Observable } from 'rxjs';
 import { Percent } from '@cardano-sdk/util';
 import { SignedTx } from '@cardano-sdk/tx-construction';
