#!/bin/bash

# Download configuration files from a nominated URL for a nominated network
# If p2p is enabled, create an explicit p2p version, keeping the default aligned with the production
# networks, at least until https://github.com/input-output-hk/ouroboros-network/pull/3844 has been
# inclded in a cardano-node release.

CARDANO_CONFIG_URL=$1
CARDANO_NETWORK=$2

mkdir -p \
  network/$CARDANO_NETWORK/cardano-node \
  network/$CARDANO_NETWORK/genesis \
  network/$CARDANO_NETWORK/cardano-db-sync \
  network/$CARDANO_NETWORK/cardano-submit-api

SOURCE_TOPOLOGY=$(wget -qO- $CARDANO_CONFIG_URL/$CARDANO_NETWORK/topology.json)
NODE_CONFIG=$(wget -qO- $CARDANO_CONFIG_URL/$CARDANO_NETWORK/config.json | jq '.ByronGenesisFile = "../genesis/byron.json" | .ShelleyGenesisFile = "../genesis/shelley.json" | .AlonzoGenesisFile = "../genesis/alonzo.json" | .ConwayGenesisFile = "../genesis/conway.json"')
DB_SYNC_CONFIG=$(wget -qO- $CARDANO_CONFIG_URL/$CARDANO_NETWORK/db-sync-config.json | jq '.NodeConfigFile = "../cardano-node/config.json"')
SUBMIT_API_CONFIG=$(wget -qO- $CARDANO_CONFIG_URL/$CARDANO_NETWORK/submit-api-config.json)

wget -q $CARDANO_CONFIG_URL/$CARDANO_NETWORK/byron-genesis.json -O network/$CARDANO_NETWORK/genesis/byron.json
wget -q $CARDANO_CONFIG_URL/$CARDANO_NETWORK/shelley-genesis.json -O network/$CARDANO_NETWORK/genesis/shelley.json
wget -q $CARDANO_CONFIG_URL/$CARDANO_NETWORK/alonzo-genesis.json -O network/$CARDANO_NETWORK/genesis/alonzo.json
wget -q $CARDANO_CONFIG_URL/$CARDANO_NETWORK/conway-genesis.json -O network/$CARDANO_NETWORK/genesis/conway.json

if [ $(echo $SOURCE_TOPOLOGY | jq 'has("publicRoots")') = true ];
then
  ACCESS_POINT=$(echo $SOURCE_TOPOLOGY | jq '.publicRoots[0].accessPoints[0]')

  # Add separate p2p config
  mkdir -p \
      network/${CARDANO_NETWORK}_p2p/cardano-node \
      network/${CARDANO_NETWORK}_p2p/genesis \
      network/${CARDANO_NETWORK}_p2p/cardano-db-sync \
      network/${CARDANO_NETWORK}_p2p/cardano-submit-api

  wget -q $CARDANO_CONFIG_URL/$CARDANO_NETWORK/byron-genesis.json -O network/${CARDANO_NETWORK}_p2p/genesis/byron.json
  wget -q $CARDANO_CONFIG_URL/$CARDANO_NETWORK/shelley-genesis.json -O network/${CARDANO_NETWORK}_p2p/genesis/shelley.json
  wget -q $CARDANO_CONFIG_URL/$CARDANO_NETWORK/alonzo-genesis.json -O network/${CARDANO_NETWORK}_p2p/genesis/alonzo.json
  wget -q $CARDANO_CONFIG_URL/$CARDANO_NETWORK/conway-genesis.json -O network/${CARDANO_NETWORK}_p2p/genesis/conway.json

  echo $SOURCE_TOPOLOGY | jq '.' > network/${CARDANO_NETWORK}_p2p/cardano-node/topology.json
  echo $NODE_CONFIG | jq '.' > network/${CARDANO_NETWORK}_p2p/cardano-node/config.json
  echo $DB_SYNC_CONFIG | jq '.' > network/${CARDANO_NETWORK}_p2p/cardano-db-sync/config.json
  echo $SUBMIT_API_CONFIG | jq '.' > network/${CARDANO_NETWORK}_p2p/cardano-submit-api/config.json

  # Transform defaults to disable p2p
  jq -nj --argjson address $(echo $ACCESS_POINT | jq '.address') --argjson port $(echo $ACCESS_POINT | jq '.port') '{"Producers": [{"addr": $address, "port": $port, "valency": 1 }]}' > network/$CARDANO_NETWORK/cardano-node/topology.json
  # See https://github.com/input-output-hk/cardano-node/blob/0681cdeb07d81b3b088a6c14e703d03751c3d25d/cardano-node/src/Cardano/Node/Tracing/Tracers/Startup.hs#L366
  echo $NODE_CONFIG | jq '.EnableP2P = false | del(.TestEnableDevelopmentNetworkProtocols)'> network/$CARDANO_NETWORK/cardano-node/config.json
  echo $DB_SYNC_CONFIG | jq '.' > network/$CARDANO_NETWORK/cardano-db-sync/config.json
  echo $SUBMIT_API_CONFIG | jq '.' > network/$CARDANO_NETWORK/cardano-submit-api/config.json
else
  # Source config doesn't have p2p enabled, so no further transformation required
  echo $SOURCE_TOPOLOGY | jq '.' > network/$CARDANO_NETWORK/cardano-node/topology.json
  echo $NODE_CONFIG | jq '.' > network/$CARDANO_NETWORK/cardano-node/config.json
  echo $DB_SYNC_CONFIG | jq '.' > network/$CARDANO_NETWORK/cardano-db-sync/config.json
<<<<<<< HEAD
=======
  echo $SUBMIT_API_CONFIG | jq '.' > network/$CARDANO_NETWORK/cardano-submit-api/config.json
>>>>>>> f7ac5511
fi<|MERGE_RESOLUTION|>--- conflicted
+++ resolved
@@ -56,8 +56,5 @@
   echo $SOURCE_TOPOLOGY | jq '.' > network/$CARDANO_NETWORK/cardano-node/topology.json
   echo $NODE_CONFIG | jq '.' > network/$CARDANO_NETWORK/cardano-node/config.json
   echo $DB_SYNC_CONFIG | jq '.' > network/$CARDANO_NETWORK/cardano-db-sync/config.json
-<<<<<<< HEAD
-=======
   echo $SUBMIT_API_CONFIG | jq '.' > network/$CARDANO_NETWORK/cardano-submit-api/config.json
->>>>>>> f7ac5511
 fi