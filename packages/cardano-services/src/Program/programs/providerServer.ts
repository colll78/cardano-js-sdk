--- conflicted
+++ resolved
@@ -35,11 +35,7 @@
 import { TypeormStakePoolProvider } from '../../StakePool/TypeormStakePoolProvider/TypeormStakePoolProvider';
 import { createDbSyncMetadataService } from '../../Metadata';
 import { createLogger } from 'bunyan';
-<<<<<<< HEAD
-import { getConnectionConfig, getOgmiosObservableCardanoNode, getRabbitMqTxSubmitProvider } from '../services';
-=======
-import { getConnectionConfig, getOgmiosTxSubmitProvider } from '../services';
->>>>>>> e7e2e6f1
+import { getConnectionConfig, getOgmiosObservableCardanoNode } from '../services';
 import { getEntities } from '../../Projection/prepareTypeormProjection';
 import { isNotNil } from '@cardano-sdk/util';
 import memoize from 'lodash/memoize';
@@ -319,17 +315,11 @@
     [ServiceNames.TxSubmit]: async () => {
       const txSubmitProvider = args.useSubmitApi
         ? getSubmitApiProvider()
-<<<<<<< HEAD
-        : args.useQueue
-        ? await getRabbitMqTxSubmitProvider(dnsResolver, logger, args)
         : new NodeTxSubmitProvider({
             cardanoNode: getOgmiosObservableCardanoNode(dnsResolver, logger, args),
             handleProvider: await getHandleProvider(),
             logger
           });
-=======
-        : await getOgmiosTxSubmitProvider(dnsResolver, logger, args, await getHandleProvider());
->>>>>>> e7e2e6f1
       return new TxSubmitHttpService({ logger, txSubmitProvider });
     }
   };
