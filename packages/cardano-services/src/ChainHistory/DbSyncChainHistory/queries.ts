export const DB_MAX_SAFE_INTEGER = 2_147_483_647;

const selectTxInput = (collateral?: boolean) => `
	SELECT
		tx_in.id AS id,
		tx_out.address AS address,
		tx_in.tx_out_index AS "index",
		tx.hash AS tx_input_id,
		source_tx.hash AS tx_source_id
	FROM tx_out
	JOIN ${collateral ? 'collateral_tx_in' : 'tx_in'} AS tx_in 
		ON tx_out.tx_id = tx_in.tx_out_id
	JOIN tx ON tx.id = tx_in.tx_in_id
	AND tx_in.tx_out_index = tx_out.index
	JOIN tx AS source_tx
  		ON tx_out.tx_id = source_tx.id`;

const selectTxOutput = (collateral = false) => `
	SELECT
		tx_out.id AS id,
		tx_out.address AS address,
		tx_out."index" AS "index",
		tx_out.value AS coin_value,
		tx_out.data_hash AS datum,
		tx_out.reference_script_id as reference_script_id,
		tx.hash AS tx_id
	FROM ${collateral ? 'collateral_tx_out' : 'tx_out'} AS tx_out 
	JOIN tx ON tx_out.tx_id = tx.id`;

export const findTxInputsByIds = `
  	${selectTxInput()}
  	WHERE tx.id = ANY($1)
	ORDER BY tx_in.id ASC`;

export const findTxCollateralsByIds = `
	${selectTxInput(true)}
	WHERE tx.id = ANY($1)
	ORDER BY tx_in.id ASC`;

export const findTxInputsByAddresses = `
  ${selectTxInput()}
	JOIN block ON tx.block_id = block.id
  WHERE tx_out.address = ANY($1)
	AND block.block_no >= $2
	AND block.block_no <= $3
	ORDER BY tx_in.id ASC`;

export const findTxOutputsByIds = `
  	${selectTxOutput()}
  	WHERE tx.id = ANY($1)
	ORDER BY tx_out.id ASC`;

export const findTxOutputsByAddresses = `
  ${selectTxOutput()}
	JOIN block ON tx.block_id = block.id
  WHERE tx_out.address = ANY($1)
	AND block.block_no >= $2
	AND block.block_no <= $3
	ORDER BY tx_out.id ASC`;

export const findCollateralOutputsByTxIds = `
	${selectTxOutput(true)}
	WHERE tx.id = ANY($1)
  ORDER BY tx_out.id ASC`;

export const findTip = `
	SELECT 
		block_no,
		hash,
		slot_no
	FROM block
	ORDER BY block.id DESC
	LIMIT 1`;

export const findBlocksByHashes = `
	SELECT
		block.hash AS hash,
		block.block_no AS block_no,
		block.slot_no AS slot_no,
		block.epoch_no AS epoch_no,
		block.epoch_slot_no AS epoch_slot_no,
		block."size" AS "size",
		block."time" AT TIME ZONE 'UTC' AS "time",
		leader.hash AS slot_leader_hash,
		pool."view" AS slot_leader_pool,
		block.tx_count AS tx_count,
		block.vrf_key AS vrf,
		next_blk.hash AS next_block,
		prev_blk.hash AS previous_block
	FROM block 
	JOIN slot_leader AS leader ON leader.id = block.slot_leader_id
	LEFT JOIN block AS next_blk ON block.id = next_blk.previous_id
	LEFT JOIN block AS prev_blk ON block.previous_id = prev_blk.id
	LEFT JOIN pool_hash AS pool ON pool.id = leader.pool_hash_id
	WHERE block.hash = ANY($1)
	ORDER BY block.id ASC`;

export const findBlocksOutputByHashes = `
	SELECT
		SUM(fee) AS fee,
		SUM(out_sum) AS out_sum,
		block.hash AS hash	
	FROM tx
	JOIN block ON block.id = tx.block_id
	WHERE block.hash = ANY($1)
	GROUP BY block.hash, block.id
	ORDER BY block.id ASC`;

export const findMultiAssetByTxOut = `
	SELECT 
		ma_out.quantity AS quantity,
		ma_id.fingerprint AS fingerprint,
		ma_id."name" AS asset_name,
		ma_id."policy" AS policy_id,
		tx.hash AS tx_id,
		tx_out.id AS tx_out_id
	FROM ma_tx_out AS ma_out
	JOIN multi_asset AS ma_id ON ma_out.ident = ma_id.id
	JOIN tx_out ON tx_out.id = ma_out.tx_out_id
	JOIN tx ON tx_out.tx_id = tx.id
	WHERE tx_out.id = ANY($1)
	ORDER BY ma_out.id ASC`;

export const findReferenceScriptsById = `
	SELECT 
		script.type AS type,
		script.bytes AS bytes,
		script.serialised_size AS serialized_size
	FROM script AS script
	WHERE id = ANY($1)`;

export const findTxMintByIds = `
	SELECT 
		mint.quantity AS quantity,
		ma_id.fingerprint AS fingerprint,
		ma_id."name" AS asset_name,
		ma_id."policy" AS policy_id,
		tx.hash AS tx_id
	FROM ma_tx_mint AS mint
	JOIN multi_asset AS ma_id ON mint.ident = ma_id.id
	JOIN tx ON tx.id = mint.tx_id
	WHERE tx.id = ANY($1)
	ORDER BY mint.id ASC`;

export const findTransactionsByIds = `
	SELECT 
		tx.hash AS id,
		tx.block_index AS "index",
		tx."size" AS "size",
		tx.fee AS fee,
		tx.invalid_before AS invalid_before,
		tx.invalid_hereafter AS invalid_hereafter,
		tx.valid_contract AS valid_contract,
		block.block_no AS block_no,
		block.hash AS block_hash,
		block.slot_no AS block_slot_no
	FROM tx
	JOIN block ON tx.block_id = block.id
  WHERE tx.id = ANY($1)
	ORDER BY tx.id ASC`;

export const findTxRecordIdsByTxHashes = `
	SELECT id FROM tx WHERE hash = ANY($1)	
`;

export const findWithdrawalsByTxIds = `
	SELECT
		withdrawal.amount AS quantity,
		tx.hash AS tx_id,
		stk_addr."view" AS stake_address
	FROM withdrawal
	JOIN tx ON tx.id = withdrawal.tx_id
	JOIN stake_address AS stk_addr ON stk_addr.id = withdrawal.addr_id
	WHERE tx.id = ANY($1)
	ORDER BY withdrawal.id ASC`;

export const findRedeemersByTxIds = `
	SELECT
		redeemer."index" AS "index",
		redeemer.purpose AS purpose,
		redeemer.script_hash AS script_hash,
		redeemer.unit_mem AS unit_mem,
		redeemer.unit_steps AS unit_steps,
		tx.hash AS tx_id
	FROM redeemer
	JOIN tx ON tx.id = redeemer.tx_id
	WHERE tx.id = ANY($1)
	ORDER BY redeemer.id ASC`;

export const findVotingProceduresByTxIds = `
	SELECT
		tx.hash AS tx_id,
		voter_role,
		committee_voter,
		dh.raw AS drep_voter,
		dh.has_script AS drep_has_script,
		ph.hash_raw as pool_voter,
		tx2.hash AS governance_action_tx_id,
		ga.index::INTEGER AS governance_action_index,
		CASE
			WHEN vote = 'No' THEN 0
			WHEN vote = 'Yes' THEN 1
			WHEN vote = 'Abstain' THEN 2
		END AS vote,
		va.url,
		va.data_hash
	FROM tx
	JOIN voting_procedure AS vp ON vp.tx_id = tx.id
	JOIN gov_action_proposal AS ga ON gov_action_proposal_id = ga.id
	JOIN tx AS tx2 ON ga.tx_id = tx2.id
	LEFT JOIN drep_hash AS dh ON drep_voter = dh.id
	LEFT JOIN pool_hash AS ph ON pool_voter = ph.id
	LEFT JOIN voting_anchor AS va ON vp.voting_anchor_id = va.id
	WHERE tx.id = ANY($1)
	ORDER BY vp.index`;

// LW-9675
export const findProposalProceduresByTxIds = `
	SELECT
		tx.hash AS tx_id,
		ga.deposit,
		ga.description,
		ga.type,
		va.url,
		va.data_hash,
		sa.view,
		quorum_numerator AS numerator,
		quorum_denominator AS denominator
	FROM tx
	JOIN gov_action_proposal AS ga ON tx.id = ga.tx_id
	JOIN voting_anchor AS va ON voting_anchor_id = va.id
	JOIN stake_address AS sa ON ga.return_address = sa.id
	LEFT JOIN new_committee AS nc ON gov_action_proposal_id = ga.id
	WHERE tx.id = ANY($1)
	ORDER BY ga.index`;

export const findPoolRetireCertsTxIds = `
	SELECT
		cert.cert_index AS cert_index,
		cert.retiring_epoch AS retiring_epoch,
		pool."view" AS pool_id,
		tx.hash AS tx_id
	FROM tx
	JOIN pool_retire AS cert ON cert.announced_tx_id = tx.id
	JOIN pool_hash AS pool ON pool.id = cert.hash_id
	WHERE tx.id = ANY($1)
	ORDER BY tx.id ASC`;

export const findPoolRegisterCertsByTxIds = `
	SELECT
		cert.cert_index AS cert_index,
		pool."view" AS pool_id,
		tx.hash AS tx_id,
		CASE
			WHEN cert.deposit IS NULL THEN '0'
			ELSE cert.deposit
		END AS deposit
	FROM tx
	JOIN pool_update AS cert ON cert.registered_tx_id = tx.id
	JOIN pool_hash AS pool ON pool.id = cert.hash_id
	WHERE tx.id = ANY($1)
	ORDER BY tx.id ASC`;

export const findMirCertsByTxIds = `
	(SELECT
		cert.cert_index AS cert_index,
		cert.amount AS amount,
		'reserve' AS pot,
		addr."view" AS address,
		tx.hash AS tx_id
	FROM tx
	JOIN reserve AS cert ON cert.tx_id = tx.id
	JOIN stake_address AS addr ON cert.addr_id = addr.id
	WHERE tx.id = ANY($1)
	ORDER BY tx.id ASC)
	UNION
	(SELECT
		cert.cert_index AS cert_index,
		cert.amount AS amount,
		'treasury' AS pot,
		addr."view" AS address,
		tx.hash AS tx_id
	FROM tx
	JOIN treasury AS cert ON cert.tx_id = tx.id
	JOIN stake_address AS addr ON cert.addr_id = addr.id
	WHERE tx.id = ANY($1)
	ORDER BY tx.id ASC)`;

export const findStakeCertsByTxIds = `
	(SELECT 
		cert.cert_index AS cert_index,
		addr."view" AS address,
		TRUE AS registration,
		tx.hash AS tx_id,
		cert.deposit AS deposit
	FROM tx
	JOIN stake_registration AS cert ON cert.tx_id = tx.id
	JOIN stake_address AS addr ON addr.id = cert.addr_id
	JOIN block ON block_id = block.id
	JOIN epoch_param ON block.epoch_no = epoch_param.epoch_no
	WHERE tx.id = ANY($1)
	ORDER BY tx.id ASC)
	UNION
	(SELECT 
		cert.cert_index AS cert_index,
		addr."view" AS address,
		FALSE AS registration,
		tx.hash AS tx_id,
<<<<<<< HEAD
		(SELECT key_deposit FROM stake_registration AS sr
			JOIN tx AS tx2 ON sr.tx_id = tx2.id
			JOIN block ON tx2.block_id = block.id
			JOIN epoch_param ON block.epoch_no = epoch_param.epoch_no
=======
		(SELECT sr.deposit FROM stake_registration AS sr
>>>>>>> 1d4271f4
			WHERE sr.addr_id = cert.addr_id
				AND sr.tx_id < tx.id
			ORDER BY sr.tx_id DESC
			LIMIT 1
		) AS deposit
	FROM tx
	JOIN stake_deregistration AS cert ON cert.tx_id = tx.id
	JOIN stake_address AS addr ON addr.id = cert.addr_id
	WHERE tx.id = ANY($1)
	ORDER BY tx.id ASC)`;

export const findDelegationCertsByTxIds = `
	SELECT 
		cert.cert_index AS cert_index,
		tx.hash AS tx_id,
		pool."view" AS pool_id,
		addr."view" AS address
	FROM tx
	JOIN delegation AS cert ON cert.tx_id = tx.id
	JOIN pool_hash AS pool ON pool.id = cert.pool_hash_id
	JOIN stake_address AS addr ON addr.id = cert.addr_id
	WHERE tx.id = ANY($1)
	ORDER BY tx.id ASC`;

export const findDrepCertsByTxIds = `
	SELECT
		cert_index,
		tx.hash AS tx_id,
		has_script,
		drep.raw AS drep_hash,
		url,
		data_hash,
		cert.deposit
	FROM tx
	JOIN drep_registration AS cert ON cert.tx_id = tx.id
	JOIN drep_hash AS drep ON drep.id = cert.drep_hash_id
	LEFT JOIN voting_anchor AS anchor ON anchor.id = voting_anchor_id
	WHERE tx.id = ANY($1)
	ORDER BY tx.id ASC`;

export const findVoteDelegationCertsByTxIds = `
	SELECT
		cert_index,
		tx.hash AS tx_id,
		has_script,
		drep.raw AS drep_hash,
		addr.view AS address
	FROM tx
	JOIN delegation_vote AS cert ON cert.tx_id = tx.id
	JOIN drep_hash AS drep ON drep.id = cert.drep_hash_id
	JOIN stake_address AS addr ON addr.id = cert.addr_id
	WHERE tx.id = ANY($1)
	ORDER BY tx.id ASC`;

export const findCommitteeRegistrationByTxIds = `
	SELECT
		cert_index,
		tx.hash AS tx_id,
		ch1.raw AS cold_key,
		ch1.has_script AS cold_key_has_script,
		ch2.raw AS hot_key,
		ch2.has_script AS hot_key_has_script
	FROM tx
	JOIN committee_registration AS cert ON cert.tx_id = tx.id
	JOIN committee_hash AS ch1 ON cold_key_id = ch1.id
	JOIN committee_hash AS ch2 ON hot_key_id = ch2.id
	WHERE tx.id = ANY($1)
	ORDER BY tx.id ASC`;

export const findCommitteeResignByTxIds = `
	SELECT
		cert_index,
		tx.hash AS tx_id,
		ch.raw AS cold_key,
		ch.has_script AS cold_key_has_script,
		url,
		data_hash
	FROM tx
	JOIN committee_de_registration AS cert ON cert.tx_id = tx.id
	JOIN committee_hash AS ch ON cold_key_id = ch.id
	LEFT JOIN voting_anchor AS anchor ON anchor.id = voting_anchor_id
	WHERE tx.id = ANY($1)
	ORDER BY tx.id ASC`;

export const findTxsByAddresses = {
  ORDER: `
ORDER BY tx_id`,
  SELECT: `
SELECT
  DISTINCT tx_id`,
  WITH: `
WITH source AS (
  SELECT tx_id, tx_in_id FROM tx_out
  LEFT JOIN tx_in ON tx_out_id = tx_id AND tx_out_index = index
  WHERE address = ANY($1)
),
combined AS (
  SELECT tx_id FROM source
  UNION ALL
  SELECT tx_in_id AS tx_id FROM source WHERE tx_in_id IS NOT NULL
)`,
  withRange: {
    FROM: `
FROM partial
JOIN tx ON
  tx.id = tx_id
JOIN block ON
  block.id = block_id AND
  block_no BETWEEN $2 AND $3`,
    WITH: `,
partial AS (
  SELECT
    DISTINCT tx_id
  FROM combined
)`
  },
  withoutRange: {
    FROM: `
FROM combined`,
    WITH: ''
  }
} as const;<|MERGE_RESOLUTION|>--- conflicted
+++ resolved
@@ -306,14 +306,7 @@
 		addr."view" AS address,
 		FALSE AS registration,
 		tx.hash AS tx_id,
-<<<<<<< HEAD
-		(SELECT key_deposit FROM stake_registration AS sr
-			JOIN tx AS tx2 ON sr.tx_id = tx2.id
-			JOIN block ON tx2.block_id = block.id
-			JOIN epoch_param ON block.epoch_no = epoch_param.epoch_no
-=======
 		(SELECT sr.deposit FROM stake_registration AS sr
->>>>>>> 1d4271f4
 			WHERE sr.addr_id = cert.addr_id
 				AND sr.tx_id < tx.id
 			ORDER BY sr.tx_id DESC
