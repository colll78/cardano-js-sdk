--- conflicted
+++ resolved
@@ -22,10 +22,6 @@
 
 export interface KoraLabsHandleProviderDeps {
   serverUrl: string;
-<<<<<<< HEAD
-  networkInfoProvider?: NetworkInfoProvider;
-=======
->>>>>>> 55e96c0a
   adapter?: AxiosAdapter;
   policyId: Cardano.PolicyId;
 }
@@ -51,14 +47,7 @@
   cardanoAddress: Cardano.PaymentAddress(apiResponse.resolved_addresses.ada),
   handle: apiResponse.name,
   hasDatum: apiResponse.hasDatum,
-<<<<<<< HEAD
   policyId
-=======
-  policyId,
-  resolvedAddresses: {
-    cardano: Cardano.PaymentAddress(apiResponse.resolved_addresses.ada)
-  }
->>>>>>> 55e96c0a
 });
 
 /**
