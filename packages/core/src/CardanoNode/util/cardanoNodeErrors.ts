/* eslint-disable @typescript-eslint/no-explicit-any */
import {
  ChainSyncError,
  ChainSyncErrorCode,
  GeneralCardanoNodeError,
  GeneralCardanoNodeErrorCode,
  IncompleteWithdrawalsData,
  OutsideOfValidityIntervalData,
  StateQueryError,
  StateQueryErrorCode,
  TxSubmissionError,
  TxSubmissionErrorCode,
  ValueNotConservedData
} from '../types';
import { isProductionEnvironment, stripStackTrace } from '@cardano-sdk/util';

<<<<<<< HEAD
// TODO: test all new utils

=======
>>>>>>> e6788010
type InferObjectType<T> = T extends new (...args: any[]) => infer O ? O : never;

const asSpecificCardanoNodeError =
  <ErrorClass extends new (...args: any[]) => any>(ErrorType: ErrorClass) =>
  (error: unknown): InferObjectType<ErrorClass> | null => {
    if (Array.isArray(error)) {
      for (const err of error) {
        if (err instanceof ErrorType) {
          if (isProductionEnvironment()) stripStackTrace(err);

          return err;
        }
      }
      return null;
    }

    if (error instanceof ErrorType) {
      if (isProductionEnvironment()) stripStackTrace(error);

      return error;
    }

    return null;
  };

/**
 * Attempts to cast the provided error or array of errors into TxSubmissionError object
 *
 * @param {any} error the error or array of errors under test
 */
export const asTxSubmissionError = asSpecificCardanoNodeError(TxSubmissionError);

/**
 * Attempts to cast the provided error or array of errors into ChainSyncError object
 *
 * @param {any} error the error or array of errors under test
 */
export const asChainSyncError = asSpecificCardanoNodeError(ChainSyncError);

/**
 * Attempts to cast the provided error or array of errors into StateQueryError object
 *
 * @param {any} error the error or array of errors under test
 */
export const asStateQueryError = asSpecificCardanoNodeError(StateQueryError);

/**
 * Attempts to cast the provided error or array of errors into GeneralCardanoNodeError object
 *
 * @param {any} error the error or array of errors under test
 */
export const asGeneralCardanoNodeError = asSpecificCardanoNodeError(GeneralCardanoNodeError);

/**
 * Attempts to cast the provided error or array of errors into any known CardanoNodeError subclass object.
 * If if it's not of any known subclass, creates a new GeneralCardanoError objects and wraps the original error as "data"
 *
 * @param {any} error the error or array of errors under test
 */
export const asCardanoNodeError = (error: unknown) =>
  asGeneralCardanoNodeError(error) ||
  asTxSubmissionError(error) ||
  asStateQueryError(error) ||
  asChainSyncError(error) ||
  new GeneralCardanoNodeError(GeneralCardanoNodeErrorCode.Unknown, error, 'Unknown Cardano node error, see "data"');

const stateQueryErrorCodes = new Set(Object.values(StateQueryErrorCode));
const generalCardanoNodeErrorCodes = new Set(Object.values(GeneralCardanoNodeErrorCode));
const txSubmissionErrorCodes = new Set(Object.values(TxSubmissionErrorCode));
const chainSyncErrorCodes = new Set(Object.values(ChainSyncErrorCode));

export const isChainSyncErrorCode = (code: unknown): code is ChainSyncErrorCode =>
  typeof code === 'number' && chainSyncErrorCodes.has(code);
export const isTxSubmissionErrorCode = (code: unknown): code is TxSubmissionErrorCode =>
  typeof code === 'number' && txSubmissionErrorCodes.has(code);
export const isStateQueryErrorCode = (code: unknown): code is StateQueryErrorCode =>
  typeof code === 'number' && stateQueryErrorCodes.has(code);
export const isGeneralCardanoNodeErrorCode = (code: unknown): code is GeneralCardanoNodeErrorCode =>
  typeof code === 'number' && generalCardanoNodeErrorCodes.has(code);

export const asChainSyncErrorCode = (code: unknown): ChainSyncErrorCode | null =>
  isChainSyncErrorCode(code) ? code : null;
export const asStateQueryErrorCode = (code: unknown): StateQueryErrorCode | null =>
  isStateQueryErrorCode(code) ? code : null;
export const asGeneralCardanoNodeErrorCode = (code: unknown): GeneralCardanoNodeErrorCode | null =>
  isGeneralCardanoNodeErrorCode(code) ? code : null;
export const asTxSubmissionErrorCode = (code: unknown): TxSubmissionErrorCode | null =>
  isTxSubmissionErrorCode(code) ? code : null;

export const isOutsideOfValidityIntervalError = (
  error: unknown
): error is TxSubmissionError<OutsideOfValidityIntervalData> =>
  error instanceof TxSubmissionError && error.code === TxSubmissionErrorCode.OutsideOfValidityInterval;

export const isValueNotConservedError = (error: unknown): error is TxSubmissionError<ValueNotConservedData> =>
  error instanceof TxSubmissionError && error.code === TxSubmissionErrorCode.ValueNotConserved;

export const isIncompleteWithdrawalsError = (error: unknown): error is TxSubmissionError<IncompleteWithdrawalsData> =>
  error instanceof TxSubmissionError && error.code === TxSubmissionErrorCode.IncompleteWithdrawals;<|MERGE_RESOLUTION|>--- conflicted
+++ resolved
@@ -14,11 +14,6 @@
 } from '../types';
 import { isProductionEnvironment, stripStackTrace } from '@cardano-sdk/util';
 
-<<<<<<< HEAD
-// TODO: test all new utils
-
-=======
->>>>>>> e6788010
 type InferObjectType<T> = T extends new (...args: any[]) => infer O ? O : never;
 
 const asSpecificCardanoNodeError =
