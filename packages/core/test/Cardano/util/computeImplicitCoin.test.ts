--- conflicted
+++ resolved
@@ -2,17 +2,6 @@
 import { Cardano } from '../../../src';
 
 describe('Cardano.util.computeImplicitCoin', () => {
-<<<<<<< HEAD
-  it('sums registrations for deposit, withdrawals and deregistrations for input', async () => {
-    const protocolParameters = { dRepDeposit: 5, poolDeposit: 3, stakeKeyDeposit: 2 } as Cardano.ProtocolParameters;
-    const rewardAccount = Cardano.RewardAccount('stake_test1uqfu74w3wh4gfzu8m6e7j987h4lq9r3t7ef5gaw497uu85qsqfy27');
-    const stakeCredential = {
-      hash: Cardano.RewardAccount.toHash(rewardAccount) as unknown as Crypto.Hash28ByteBase16,
-      type: Cardano.CredentialType.KeyHash
-    };
-    const stakeKeyDeposit = BigInt(protocolParameters.stakeKeyDeposit);
-    const drepDeposit = BigInt(protocolParameters.dRepDeposit);
-=======
   let rewardAccount: Cardano.RewardAccount;
   let stakeCredential: Cardano.Credential;
   let dRepPublicKey: Crypto.Ed25519PublicKeyHex;
@@ -70,7 +59,6 @@
 
   it('sums registrations for deposit, withdrawals and deregistrations for input', () => {
     const protocolParameters = { dRepDeposit: 5, poolDeposit: 3, stakeKeyDeposit: 2 } as Cardano.ProtocolParameters;
->>>>>>> 94bdbd02
     const certificates: Cardano.Certificate[] = [
       { __typename: Cardano.CertificateType.StakeRegistration, stakeCredential },
       { __typename: Cardano.CertificateType.StakeDeregistration, stakeCredential },
@@ -89,60 +77,18 @@
         __typename: Cardano.CertificateType.RegisterDelegateRepresentative,
         anchor: null,
         dRepCredential: {} as Cardano.Credential,
-<<<<<<< HEAD
-        deposit: drepDeposit
-=======
         deposit: 7n
->>>>>>> 94bdbd02
       },
       {
         __typename: Cardano.CertificateType.UnregisterDelegateRepresentative,
         dRepCredential: {} as Cardano.Credential,
-<<<<<<< HEAD
-        deposit: drepDeposit
-      },
-      {
-        __typename: Cardano.CertificateType.Registration,
-        deposit: stakeKeyDeposit,
-        stakeCredential
-      },
-      {
-        __typename: Cardano.CertificateType.StakeRegistrationDelegation,
-        deposit: stakeKeyDeposit,
-        poolId: Cardano.PoolId('pool1zuevzm3xlrhmwjw87ec38mzs02tlkwec9wxpgafcaykmwg7efhh'),
-        stakeCredential
-      },
-      {
-        __typename: Cardano.CertificateType.VoteRegistrationDelegation,
-        dRep: {} as Cardano.DelegateRepresentative,
-        deposit: stakeKeyDeposit,
-        stakeCredential
-      },
-      {
-        __typename: Cardano.CertificateType.StakeVoteRegistrationDelegation,
-        dRep: {} as Cardano.DelegateRepresentative,
-        deposit: stakeKeyDeposit,
-        poolId: Cardano.PoolId('pool1zuevzm3xlrhmwjw87ec38mzs02tlkwec9wxpgafcaykmwg7efhh'),
-        stakeCredential
-      },
-      {
-        __typename: Cardano.CertificateType.Unregistration,
-        deposit: stakeKeyDeposit,
-        stakeCredential
-=======
         deposit: 7n
->>>>>>> 94bdbd02
       }
     ];
     const withdrawals: Cardano.Withdrawal[] = [{ quantity: 5n, stakeAddress: rewardAccount }];
     const coin = Cardano.util.computeImplicitCoin(protocolParameters, { certificates, withdrawals });
-<<<<<<< HEAD
-    expect(coin.deposit).toBe(2n + 2n + 5n + 2n + 2n + 2n + 2n);
-    expect(coin.input).toBe(2n + 3n + 5n + 5n + 2n);
-=======
     expect(coin.deposit).toBe(2n + 2n + 7n);
     expect(coin.input).toBe(2n + 3n + 5n + 7n);
->>>>>>> 94bdbd02
     expect(coin.withdrawals).toBe(5n);
     expect(coin.reclaimDeposit).toBe(5n + 7n);
   });
