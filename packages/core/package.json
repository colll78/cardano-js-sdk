{
  "name": "@cardano-sdk/core",
  "version": "0.34.0",
  "description": "Core types and libraries for Cardano",
  "engines": {
    "node": ">=16.20.2"
  },
  "main": "dist/cjs/index.js",
  "module": "dist/esm/index.js",
  "exports": {
    ".": {
      "import": "./dist/esm/index.js",
      "require": "./dist/cjs/index.js"
    }
  },
  "repository": "https://github.com/input-output-hk/cardano-js-sdk",
  "publishConfig": {
    "access": "public"
  },
  "sideEffects": false,
  "license": "Apache-2.0",
  "scripts": {
    "build": "yarn build:cjs && tsc -p src/tsconfig.json --outDir ./dist/esm --module es2020 && tsc-alias -p src/tsconfig.json --outDir ./dist/esm && cp ../../build/esm-package.json ./dist/esm/package.json",
    "build:cjs": "tsc --build src && cp ../../build/cjs-package.json ./dist/cjs/package.json",
    "tscNoEmit": "echo typescript --noEmit command not implemented yet",
    "cleanup:dist": "rm -rf dist",
    "cleanup:nm": "rm -rf node_modules",
    "cleanup": "rm -rf dist node_modules",
    "lint": "eslint -c ../../complete.eslintrc.js \"src/**/*.ts\" \"test/**/*.ts\"",
    "lint:fix": "yarn lint --fix",
    "test": "jest -c ./jest.config.js",
    "test:build:verify": "tsc --build ./test",
    "test:e2e": "echo 'test:e2e' command not implemented yet",
    "coverage": "echo No coverage report for this package",
    "prepack": "yarn build"
  },
  "devDependencies": {
    "@types/lodash": "^4.14.182",
    "delay": "^5.0.0",
    "eslint": "^7.32.0",
    "jest": "^28.1.3",
    "madge": "^5.0.1",
    "npm-run-all": "^4.1.5",
    "ts-jest": "^28.0.7",
    "tsc-alias": "^1.8.10",
    "typescript": "^4.7.4"
  },
  "peerDependencies": {
    "rxjs": "^7.4.0"
  },
  "peerDependenciesMeta": {
    "rxjs": {
      "optional": true
    }
  },
  "dependencies": {
<<<<<<< HEAD
    "@cardano-ogmios/client": "6.4.0",
    "@cardano-ogmios/schema": "6.4.0",
=======
    "@cardano-ogmios/client": "6.3.0",
    "@cardano-ogmios/schema": "6.3.0",
>>>>>>> 0802059e
    "@cardano-sdk/crypto": "workspace:~",
    "@cardano-sdk/util": "workspace:~",
    "@cardano-sdk/util-dev": "workspace:~",
    "@foxglove/crc": "^0.0.3",
    "@scure/base": "^1.1.1",
    "fraction.js": "4.0.1",
    "ip-address": "^8.1.0",
    "lodash": "^4.17.21",
    "ts-custom-error": "^3.2.0",
    "ts-log": "^2.2.4",
    "web-encoding": "^1.1.5"
  },
  "files": [
    "dist/*",
    "!dist/tsconfig.tsbuildinfo",
    "LICENSE",
    "NOTICE"
  ]
}<|MERGE_RESOLUTION|>--- conflicted
+++ resolved
@@ -54,13 +54,8 @@
     }
   },
   "dependencies": {
-<<<<<<< HEAD
     "@cardano-ogmios/client": "6.4.0",
     "@cardano-ogmios/schema": "6.4.0",
-=======
-    "@cardano-ogmios/client": "6.3.0",
-    "@cardano-ogmios/schema": "6.3.0",
->>>>>>> 0802059e
     "@cardano-sdk/crypto": "workspace:~",
     "@cardano-sdk/util": "workspace:~",
     "@cardano-sdk/util-dev": "workspace:~",
