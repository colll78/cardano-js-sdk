ARG UBUNTU_VERSION=20.04

FROM ubuntu:${UBUNTU_VERSION} as builder

ENV DEBIAN_FRONTEND=nonintercative

WORKDIR /build
<<<<<<< HEAD
ARG CARDANO_NODE_BUILD_URL=https://github.com/IntersectMBO/cardano-node/releases/download/8.9.1/cardano-node-8.9.1-linux.tar.gz
RUN apt-get update -y && \
  apt-get install -y wget tar && \
  wget $CARDANO_NODE_BUILD_URL -O cardano-node.tar.gz && \
  mkdir -p bin && \
  tar -xzf cardano-node.tar.gz
=======
ARG CARDANO_NODE_BUILD_URL=https://update-cardano-mainnet.iohk.io/cardano-node-releases/cardano-node-1.35.4-linux.tar.gz
ARG CARDANO_NODE_BUILD_URL_ARM64=https://github.com/input-output-hk/ogmios-tracker/releases/download/0.1.0/cardano-node-1.35.4-aarch64-linux.tar.gz

RUN apt-get update -y && \
    apt-get install -y wget tar curl && \
    if [ "$(uname -m)" = "aarch64" ] ; then \
      curl -fsSL "$CARDANO_NODE_BUILD_URL_ARM64" >cardano-node.tar.gz && \
      mkdir -p cardano-node && \
      tar -xzf cardano-node.tar.gz -C cardano-node ;\
    else \
      curl -fsSL "$CARDANO_NODE_BUILD_URL" >cardano-node.tar.gz && \
      mkdir -p cardano-node/bin && \
      tar -xzf cardano-node.tar.gz -C cardano-node/bin ;\
    fi
>>>>>>> 2fdacf16

FROM ubuntu:${UBUNTU_VERSION}

WORKDIR /root
RUN apt-get update -y && \
  apt-get install -y tzdata ca-certificates jq coreutils curl wget

HEALTHCHECK --interval=5s --timeout=1s --retries=2000 --start-period=100ms \
  CMD /root/scripts/get-epoch.sh | awk '{ if ($0 >= "3") exit 0; else exit 1}'

STOPSIGNAL SIGINT
COPY --from=builder /build/cardano-node /opt/cardano-node
ARG TINI_VERSION=v0.19.0
RUN mkdir -p ./bin && ln -s /opt/cardano-node/bin/* ./bin/ &&\
    if [ "$(uname -m)" = "aarch64" ] ; then \
      TINI_VARIANT=static-arm64 ;\
    else \
      TINI_VARIANT=static-amd64 ;\
    fi &&\
    curl -fsSL >/tini https://github.com/krallin/tini/releases/download/${TINI_VERSION}/tini-${TINI_VARIANT} &&\
    chmod +x /tini

COPY scripts scripts
COPY templates templates
ENTRYPOINT ["/tini", "-g", "--", "/root/scripts/start.sh" ]<|MERGE_RESOLUTION|>--- conflicted
+++ resolved
@@ -5,29 +5,18 @@
 ENV DEBIAN_FRONTEND=nonintercative
 
 WORKDIR /build
-<<<<<<< HEAD
 ARG CARDANO_NODE_BUILD_URL=https://github.com/IntersectMBO/cardano-node/releases/download/8.9.1/cardano-node-8.9.1-linux.tar.gz
-RUN apt-get update -y && \
-  apt-get install -y wget tar && \
-  wget $CARDANO_NODE_BUILD_URL -O cardano-node.tar.gz && \
-  mkdir -p bin && \
-  tar -xzf cardano-node.tar.gz
-=======
-ARG CARDANO_NODE_BUILD_URL=https://update-cardano-mainnet.iohk.io/cardano-node-releases/cardano-node-1.35.4-linux.tar.gz
-ARG CARDANO_NODE_BUILD_URL_ARM64=https://github.com/input-output-hk/ogmios-tracker/releases/download/0.1.0/cardano-node-1.35.4-aarch64-linux.tar.gz
+ARG CARDANO_NODE_BUILD_URL_ARM64=hxxp://temporarily-broken
 
 RUN apt-get update -y && \
     apt-get install -y wget tar curl && \
     if [ "$(uname -m)" = "aarch64" ] ; then \
-      curl -fsSL "$CARDANO_NODE_BUILD_URL_ARM64" >cardano-node.tar.gz && \
-      mkdir -p cardano-node && \
-      tar -xzf cardano-node.tar.gz -C cardano-node ;\
+      curl -fsSL "$CARDANO_NODE_BUILD_URL_ARM64" >cardano-node.tar.gz ;\
     else \
-      curl -fsSL "$CARDANO_NODE_BUILD_URL" >cardano-node.tar.gz && \
-      mkdir -p cardano-node/bin && \
-      tar -xzf cardano-node.tar.gz -C cardano-node/bin ;\
-    fi
->>>>>>> 2fdacf16
+      curl -fsSL "$CARDANO_NODE_BUILD_URL" >cardano-node.tar.gz ;\
+    fi && \
+    mkdir -p cardano-node && \
+    tar -xzf cardano-node.tar.gz -C cardano-node
 
 FROM ubuntu:${UBUNTU_VERSION}
 
