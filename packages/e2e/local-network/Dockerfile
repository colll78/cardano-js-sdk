ARG UBUNTU_VERSION=20.04

FROM ubuntu:${UBUNTU_VERSION} as builder

ENV DEBIAN_FRONTEND=nonintercative

WORKDIR /build
ARG CARDANO_NODE_BUILD_URL=https://github.com/IntersectMBO/cardano-node/releases/download/8.10.1-pre/cardano-node-8.10.1-linux.tar.gz
ARG CARDANO_NODE_BUILD_URL_ARM64=https://github.com/input-output-hk/ogmios-tracker/releases/download/0.1.0/cardano-node-8.10.1-aarch64-linux.tar.gz

RUN apt-get update -y && \
    apt-get install -y wget tar curl && \
    if [ "$(uname -m)" = "aarch64" ] ; then \
      curl -fsSL "$CARDANO_NODE_BUILD_URL_ARM64" >cardano-node.tar.gz ;\
    else \
      curl -fsSL "$CARDANO_NODE_BUILD_URL" >cardano-node.tar.gz ;\
    fi && \
    mkdir -p cardano-node && \
    tar -xzf cardano-node.tar.gz -C cardano-node

FROM ubuntu:${UBUNTU_VERSION}

WORKDIR /root
RUN apt-get update -y && \
  apt-get install -y tzdata ca-certificates jq coreutils curl wget

<<<<<<< HEAD
HEALTHCHECK --interval=5s --timeout=1s --retries=2000 --start-period=100ms \
  CMD /root/scripts/get-epoch.sh | awk '{ if ($0 >= "3") exit 0; else exit 1}'
=======
HEALTHCHECK --interval=5s --timeout=1s --retries=200 --start-period=100ms \
  CMD test -e /root/network-files/run/healthy
>>>>>>> b216cf62

STOPSIGNAL SIGINT
COPY --from=builder /build/cardano-node /opt/cardano-node
ARG TINI_VERSION=v0.19.0
RUN mkdir -p ./bin && ln -s /opt/cardano-node/bin/* ./bin/ &&\
    if [ "$(uname -m)" = "aarch64" ] ; then \
      TINI_VARIANT=static-arm64 ;\
    else \
      TINI_VARIANT=static-amd64 ;\
    fi &&\
    curl -fsSL >/tini https://github.com/krallin/tini/releases/download/${TINI_VERSION}/tini-${TINI_VARIANT} &&\
    chmod +x /tini

COPY scripts scripts
COPY templates templates
ENTRYPOINT ["/tini", "-g", "--", "/root/scripts/start.sh" ]<|MERGE_RESOLUTION|>--- conflicted
+++ resolved
@@ -24,13 +24,8 @@
 RUN apt-get update -y && \
   apt-get install -y tzdata ca-certificates jq coreutils curl wget
 
-<<<<<<< HEAD
-HEALTHCHECK --interval=5s --timeout=1s --retries=2000 --start-period=100ms \
-  CMD /root/scripts/get-epoch.sh | awk '{ if ($0 >= "3") exit 0; else exit 1}'
-=======
 HEALTHCHECK --interval=5s --timeout=1s --retries=200 --start-period=100ms \
   CMD test -e /root/network-files/run/healthy
->>>>>>> b216cf62
 
 STOPSIGNAL SIGINT
 COPY --from=builder /build/cardano-node /opt/cardano-node
