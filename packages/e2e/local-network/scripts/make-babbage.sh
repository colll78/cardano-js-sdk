#!/usr/bin/env bash

set -e
# Unofficial bash strict mode.
# See: http://redsymbol.net/articles/unofficial-bash-strict-mode/
set -u
set -o pipefail

here="$(cd "$(dirname "$0")" >/dev/null 2>&1 && pwd)"
root_path="$(cd "$here/.." && pwd)"
cd "$root_path"

export PATH=$PWD/bin:$PATH

source ./scripts/nodes-configuration.sh

# We need this when running in Docker Desktop on macOS. `sed -i` doesn’t work well with VOLUMEs
# there, unless it can create its temporary files outside of a VOLUME, which requires $TMPDIR.
export TMPDIR="${TMPDIR:-/tmp}"
export TMP="${TMP:-/tmp}"

UNAME=$(uname -s)

# Normal `sed -i` is a bit stubborn, and really wants to create its temporary files in the
# directory of the target file. It is not a true in-place edit, and often braks permissions.
# Let’s use this wrapper instead.
sed_i() {
    local tmpfile=$(mktemp)
    local sed_bin=sed
    if [ "$UNAME" == "Darwin" ] ; then sed_bin=gsed ; fi
    if $sed_bin "$@" >"$tmpfile"; then
        cat "$tmpfile" >"${@: -1}" # Replace the last argument file (in-place file) with tmpfile content
        rm "$tmpfile"
    else
        echo "sed failed." >&2
        rm "$tmpfile"
        return 1
    fi
}

case $(uname) in
Darwin) date='gdate' ;;
*) date='date' ;;
esac
timeISO=$($date -d "now + 30 seconds" -u +"%Y-%m-%dT%H:%M:%SZ")
timeUnix=$($date -d "now + 30 seconds" -u +%s)

sprocket() {
  if [ "$UNAME" == "Windows_NT" ]; then
    # Named pipes names on Windows must have the structure: "\\.\pipe\PipeName"
    # See https://docs.microsoft.com/en-us/windows/win32/ipc/pipe-names
    echo -n '\\.\pipe\'
    echo "$1" | sed 's|/|\\|g'
  else
    echo "$1"
  fi
}

UNAME=$(uname -s) DATE=
case $UNAME in
Darwin) DATE="gdate" ;;
Linux) DATE="date" ;;
MINGW64_NT*)
  UNAME="Windows_NT"
  DATE="date"
  ;;
esac

NETWORK_MAGIC=888
SECURITY_PARAM=10
INIT_SUPPLY=10020000012
MAX_SUPPLY=45000000000000000
START_TIME="$(${DATE} -d "now + 30 seconds" +%s)"
ROOT=network-files

if test -d "${ROOT}/byron-gen-command"; then
  echo "Existing \"${ROOT}/byron-gen-command\" directory will be deleted"
  rm -rf "${ROOT}/byron-gen-command"
fi

mkdir -p "${ROOT}"

cat >"${ROOT}/byron.genesis.spec.json" <<EOF
{
  "heavyDelThd":     "300000000000",
  "maxBlockSize":    "2000000",
  "maxTxSize":       "4096",
  "maxHeaderSize":   "2000000",
  "maxProposalSize": "700",
  "mpcThd": "20000000000000",
  "scriptVersion": 0,
  "slotDuration": "1000",
  "softforkRule": {
    "initThd": "900000000000000",
    "minThd": "600000000000000",
    "thdDecrement": "50000000000000"
  },
  "txFeePolicy": {
    "multiplier": "43946000000",
    "summand": "155381000000000"
  },
  "unlockStakeEpoch": "18446744073709551615",
  "updateImplicit": "10000",
  "updateProposalThd": "100000000000000",
  "updateVoteThd": "1000000000000"
}
EOF

cardano-cli byron genesis genesis \
  --protocol-magic ${NETWORK_MAGIC} \
  --start-time "${START_TIME}" \
  --k "${SECURITY_PARAM}" \
  --n-poor-addresses 0 \
  --n-delegate-addresses "${NUM_SP_NODES}" \
  --total-balance ${INIT_SUPPLY} \
  --delegate-share 1 \
  --avvm-entry-count 0 \
  --avvm-entry-balance 0 \
  --protocol-parameters-file "${ROOT}/byron.genesis.spec.json" \
  --genesis-output-dir "${ROOT}/byron-gen-command"

# Because in Babbage the overlay schedule and decentralization parameter
# are deprecated, we must use the "create-staked" cli command to create
# SPs in the ShelleyGenesis

cp templates/babbage/alonzo-babbage-test-genesis.json "${ROOT}/genesis.alonzo.spec.json"
cp templates/babbage/conway-babbage-test-genesis.json "${ROOT}/genesis.conway.spec.json"
cp templates/babbage/byron-configuration.yaml "${ROOT}/configuration.yaml"

sed_i \
  -e 's/Protocol: RealPBFT/Protocol: Cardano/' \
  -e 's|GenesisFile: genesis.json|ByronGenesisFile: genesis/byron/genesis.json|' \
  -e '/ByronGenesisFile/ aShelleyGenesisFile: genesis/shelley/genesis.json' \
  -e '/ByronGenesisFile/ aAlonzoGenesisFile: genesis/shelley/genesis.alonzo.json' \
  -e '/ByronGenesisFile/ aConwayGenesisFile: genesis/shelley/genesis.conway.json' \
  -e 's/RequiresNoMagic/RequiresMagic/' \
  -e 's/LastKnownBlockVersion-Major: 0/LastKnownBlockVersion-Major: 6/' \
  -e 's/LastKnownBlockVersion-Minor: 2/LastKnownBlockVersion-Minor: 0/' \
  -e "s/minSeverity: Info/minSeverity: ${CARDANO_NODE_LOG_LEVEL}/" \
  -e "s/cardano.node.ChainDB: Notice/cardano.node.ChainDB: ${CARDANO_NODE_CHAINDB_LOG_LEVEL}/" \
  "${ROOT}/configuration.yaml"

echo "" >>"${ROOT}/configuration.yaml"
echo "PBftSignatureThreshold: 0.6" >>"${ROOT}/configuration.yaml"
echo "" >>"${ROOT}/configuration.yaml"

echo "TestShelleyHardForkAtEpoch: 0" >> "${ROOT}/configuration.yaml"
echo "TestAllegraHardForkAtEpoch: 0" >> "${ROOT}/configuration.yaml"
echo "TestMaryHardForkAtEpoch: 0" >> "${ROOT}/configuration.yaml"
echo "TestAlonzoHardForkAtEpoch: 0" >> "${ROOT}/configuration.yaml"
echo "TestBabbageHardForkAtEpoch: 0" >> "${ROOT}/configuration.yaml"
echo "TestConwayHardForkAtEpoch: 0" >> "${ROOT}/configuration.yaml"
echo "ExperimentalHardForksEnabled: True" >> "${ROOT}/configuration.yaml"
echo "ExperimentalProtocolsEnabled: True" >> "${ROOT}/configuration.yaml"

# Copy the cost mode
cardano-cli genesis create-staked --genesis-dir "${ROOT}" \
  --testnet-magic "${NETWORK_MAGIC}" \
  --gen-pools ${NUM_SP_NODES} \
  --supply ${MAX_SUPPLY} \
  --supply-delegated $((MAX_SUPPLY * 2)) \
  --gen-stake-delegs ${NUM_SP_NODES} \
  --gen-utxo-keys ${NUM_SP_NODES}

# create the node directories
for NODE in ${SP_NODES}; do
  mkdir -p "${ROOT}/${NODE}"
done

# Here we move all of the keys etc generated by create-staked
# for the nodes to use

# Move all genesis related files
mkdir -p "${ROOT}/genesis/byron"
mkdir -p "${ROOT}/genesis/shelley"

mv "${ROOT}/byron-gen-command/genesis.json" "${ROOT}/genesis/byron/genesis-wrong.json"
mv "${ROOT}/genesis.alonzo.json" "${ROOT}/genesis/shelley/genesis.alonzo.json"
<<<<<<< HEAD
mv "${ROOT}/genesis.conway.json" "${ROOT}/genesis/shelley/genesis.conway.json"
mv "${ROOT}/genesis.json" "${ROOT}/genesis/shelley/genesis.json"
=======
mv "${ROOT}/genesis.json" "${ROOT}/genesis/shelley/copy-genesis.json"
>>>>>>> 76e4a26b

jq --raw-output ".protocolConsts.protocolMagic = ${NETWORK_MAGIC}" "${ROOT}/genesis/byron/genesis-wrong.json" >"${ROOT}/genesis/byron/genesis.json"

rm "${ROOT}/genesis/byron/genesis-wrong.json"

<<<<<<< HEAD
cp "${ROOT}/genesis/shelley/genesis.json" "${ROOT}/genesis/shelley/copy-genesis.json"

if [[ "$NETWORK_SPEED" == "fast" ]]; then
  SLOT_LENGTH=0.2
else
  SLOT_LENGTH=1
fi


jq -M ". + {slotLength:${SLOT_LENGTH}, activeSlotsCoeff:0.1, securityParam:10, epochLength:1000, maxLovelaceSupply:$((MAX_SUPPLY * 3)), updateQuorum:2}" "${ROOT}/genesis/shelley/copy-genesis.json" > "${ROOT}/genesis/shelley/copy2-genesis.json"
jq --raw-output '.protocolParams.protocolVersion.major = 9 | .protocolParams.minFeeA = 44 | .protocolParams.minFeeB = 155381 | .protocolParams.minUTxOValue = 1000000 | .protocolParams.decentralisationParam = 0.7 | .protocolParams.rho = 0.1 | .protocolParams.tau = 0.1' "${ROOT}/genesis/shelley/copy2-genesis.json" > "${ROOT}/genesis/shelley/genesis.json"

rm "${ROOT}/genesis/shelley/copy2-genesis.json"
rm "${ROOT}/genesis/shelley/copy-genesis.json"
=======
jq -M '
. + {
  activeSlotsCoeff: 0.1,
  epochLength: 1000,
  securityParam: 10,
  slotLength: 0.2,
  updateQuorum: 2
} |
.protocolParams += {
  decentralisationParam: 0.7,
  keyDeposit: 2000000,
  minFeeA: 44,
  minFeeB: 155381,
  minUTxOValue: 1000000,
  poolDeposit: 500000000,
  protocolVersion: { major : 7, minor: 0 },
  rho: 0.1,
  tau: 0.1
}' "${ROOT}/genesis/shelley/copy-genesis.json" > "${ROOT}/genesis/shelley/genesis.json"

rm "${ROOT}/genesis/shelley/copy-genesis.json"

# Previous version was trying to set this to ${MAX_SUPPLY}, but it wasn't able to due to a wrong regular expression.
# Setting it to ${MAX_SUPPLY} somehow breaks the local-network with some negative stake amount (issue not investigated).
# jq changes this value in 9E+16 which is the same value, but the exponential representation somehow breaks the local-network (issue not investigated).
sed_i -e "s/\"maxLovelaceSupply\": [^,]*/\"maxLovelaceSupply\": 90000000000000000/" "${ROOT}/genesis/shelley/genesis.json"
>>>>>>> 76e4a26b

for NODE_ID in ${SP_NODES_ID}; do
  TARGET="${ROOT}/node-sp${NODE_ID}"
  PORT="$(("$NODE_ID" + 3000))"

  mv "${ROOT}/pools/vrf${NODE_ID}.skey" "${TARGET}/vrf.skey"
  mv "${ROOT}/pools/opcert${NODE_ID}.cert" "${TARGET}/opcert.cert"
  mv "${ROOT}/pools/kes${NODE_ID}.skey" "${TARGET}/kes.skey"

  BYRON_KEYS_POSFIX=$(seq -f '%03.f' $(("$NODE_ID" - 1)) $(("$NODE_ID" - 1)))
  #Byron related
  mv "${ROOT}/byron-gen-command/delegate-keys.${BYRON_KEYS_POSFIX}.key" "${TARGET}/byron-delegate.key"
  mv "${ROOT}/byron-gen-command/delegation-cert.${BYRON_KEYS_POSFIX}.json" "${TARGET}/byron-delegation.cert"

  echo "${PORT}" >"${TARGET}/port"

done

# Make topology files
for ID in ${SP_NODES_ID}; do
  port="$(("$ID" + 3001))"

  if [ "$ID" -ge "$(("$NUM_SP_NODES" - 1))" ]; then # Wrap around
    port="$(("$port" - "$(("$NUM_SP_NODES" - 1))"))"
  fi

  secondPort="$(("$port" + 1))"

  cat >"${ROOT}/node-sp${ID}/topology.json" <<EOF
  {
     "Producers": [
       {
         "addr": "127.0.0.1",
         "port": ${port},
         "valency": 1
       }
     , {
         "addr": "127.0.0.1",
         "port": ${secondPort},
         "valency": 1
       }
     ]
   }
EOF

done

for NODE in ${SP_NODES}; do
  (
    echo "#!/usr/bin/env bash"
    echo ""
    echo 'export PATH=$PWD/bin:$PATH'
    echo ""
    echo " while true ; do"
    echo 'cardano-node run \'
    echo "  --config                          '${ROOT}/configuration.yaml' \\"
    echo "  --topology                        '${ROOT}/${NODE}/topology.json' \\"
    echo "  --database-path                   '${ROOT}/${NODE}/db' \\"
    echo "  --socket-path                     '$(sprocket "${ROOT}/${NODE}/node.sock")' \\"
    echo "  --shelley-kes-key                 '${ROOT}/${NODE}/kes.skey' \\"
    echo "  --shelley-vrf-key                 '${ROOT}/${NODE}/vrf.skey' \\"
    echo "  --byron-delegation-certificate    '${ROOT}/${NODE}/byron-delegation.cert' \\"
    echo "  --byron-signing-key               '${ROOT}/${NODE}/byron-delegate.key' \\"
    echo "  --shelley-operational-certificate '${ROOT}/${NODE}/opcert.cert' \\"
    echo "  --port                            $(cat "${ROOT}/${NODE}/port") \\"
    echo "  | tee -a '${ROOT}/${NODE}/node.log'"
    echo "done"
    echo ""
    echo "wait"
  ) >"${ROOT}/${NODE}.sh"

  chmod a+x "${ROOT}/${NODE}.sh"

  echo "${ROOT}/${NODE}.sh"
done

echo "Update start time in genesis files"
sed_i -E "s/\"startTime\": [0-9]+/\"startTime\": ${timeUnix}/" ${ROOT}/genesis/byron/genesis.json
sed_i -E "s/\"systemStart\": \".*\"/\"systemStart\": \"${timeISO}\"/" ${ROOT}/genesis/shelley/genesis.json

byronGenesisHash=$(cardano-cli byron genesis print-genesis-hash --genesis-json ${ROOT}/genesis/byron/genesis.json)
shelleyGenesisHash=$(cardano-cli genesis hash --genesis ${ROOT}/genesis/shelley/genesis.json)
alonzoGenesisHash=$(cardano-cli genesis hash --genesis ${ROOT}/genesis/shelley/genesis.alonzo.json)
conwayGenesisHash=$(cardano-cli genesis hash --genesis ${ROOT}/genesis/shelley/genesis.conway.json)

echo "Byron genesis hash: $byronGenesisHash"
echo "Shelley genesis hash: $shelleyGenesisHash"
echo "Alonzo genesis hash: $alonzoGenesisHash"
echo "Conway genesis hash: $conwayGenesisHash"

sed_i -E "s/ByronGenesisHash: '.*'/ByronGenesisHash: '${byronGenesisHash}'/" ${ROOT}/configuration.yaml
sed_i -E "s/ShelleyGenesisHash: '.*'/ShelleyGenesisHash: '${shelleyGenesisHash}'/" ${ROOT}/configuration.yaml
sed_i -E "s/AlonzoGenesisHash: '.*'/AlonzoGenesisHash: '${alonzoGenesisHash}'/" ${ROOT}/configuration.yaml
sed_i -E "s/ConwayGenesisHash: '.*'/ConwayGenesisHash: '${conwayGenesisHash}'/" ${ROOT}/configuration.yaml

# Create config folder
rm -rf ./config/*
mkdir -p ./config/network/cardano-db-sync/
mkdir -p ./config/network/cardano-node/genesis/
mkdir -p ./config/network/cardano-submit-api/
mkdir -p ./config/network/genesis/

cp ./templates/babbage/db-sync-config.json ./config/network/cardano-db-sync/config.json
cp ./templates/babbage/node-config.json ./config/network/cardano-node/config.json
cp ./templates/babbage/submit-api-config.json ./config/network/cardano-submit-api/config.json

sed_i -E "s/\"ByronGenesisHash\": \".*\"/\"ByronGenesisHash\": \"${byronGenesisHash}\"/" ./config/network/cardano-node/config.json
sed_i -E "s/\"ShelleyGenesisHash\": \".*\"/\"ShelleyGenesisHash\": \"${shelleyGenesisHash}\"/" ./config/network/cardano-node/config.json
sed_i -E "s/\"AlonzoGenesisHash\": \".*\"/\"AlonzoGenesisHash\": \"${alonzoGenesisHash}\"/" ./config/network/cardano-node/config.json
sed_i -E "s/\"ConwayGenesisHash\": \".*\"/\"ConwayGenesisHash\": \"${conwayGenesisHash}\"/" ./config/network/cardano-node/config.json

cp ./templates/babbage/topology.json ./config/network/cardano-node/topology.json
# docker hostname in topology.json isn't working, so need to specify ip of local network
CONTAINER_IP=$(hostname -I | xargs)
sed_i "s/172.17.0.1/$CONTAINER_IP/g" ./config/network/cardano-node/topology.json
# Note: for some reason, the first cardano-node (on port 3001) isn’t immediately responsive to the outside world, so:
sed_i "s/3001/3002/g" ./config/network/cardano-node/topology.json

cp "${ROOT}"/genesis/byron/genesis.json ./config/network/cardano-node/genesis/byron.json
cp "${ROOT}"/genesis/byron/genesis.json ./config/network/genesis/byron.json

cp "${ROOT}"/genesis/shelley/genesis.json ./config/network/cardano-node/genesis/shelley.json
cp "${ROOT}"/genesis/shelley/genesis.json ./config/network/genesis/shelley.json

cp "${ROOT}"/genesis/shelley/genesis.alonzo.json ./config/network/cardano-node/genesis/alonzo.json
cp "${ROOT}"/genesis/shelley/genesis.alonzo.json ./config/network/genesis/alonzo.json

cp "${ROOT}"/genesis/shelley/genesis.conway.json ./config/network/cardano-node/genesis/conway.json
cp "${ROOT}"/genesis/shelley/genesis.conway.json ./config/network/genesis/conway.json

mkdir -p "${ROOT}/run"

echo "#!/usr/bin/env bash" >"${ROOT}/run/all.sh"
echo "" >>"${ROOT}/run/all.sh"
echo "" >>"${ROOT}/run/all.sh"
echo 'export PATH=$PWD/bin:$PATH' >>"${ROOT}/run/all.sh"
echo "" >>"${ROOT}/run/all.sh"

for NODE in ${SP_NODES}; do
  echo "$ROOT/${NODE}.sh &" >>"${ROOT}/run/all.sh"
done
echo "" >>"${ROOT}/run/all.sh"
echo "wait" >>"${ROOT}/run/all.sh"

chmod a+x "${ROOT}/run/all.sh"

wait<|MERGE_RESOLUTION|>--- conflicted
+++ resolved
@@ -176,19 +176,12 @@
 
 mv "${ROOT}/byron-gen-command/genesis.json" "${ROOT}/genesis/byron/genesis-wrong.json"
 mv "${ROOT}/genesis.alonzo.json" "${ROOT}/genesis/shelley/genesis.alonzo.json"
-<<<<<<< HEAD
 mv "${ROOT}/genesis.conway.json" "${ROOT}/genesis/shelley/genesis.conway.json"
-mv "${ROOT}/genesis.json" "${ROOT}/genesis/shelley/genesis.json"
-=======
 mv "${ROOT}/genesis.json" "${ROOT}/genesis/shelley/copy-genesis.json"
->>>>>>> 76e4a26b
 
 jq --raw-output ".protocolConsts.protocolMagic = ${NETWORK_MAGIC}" "${ROOT}/genesis/byron/genesis-wrong.json" >"${ROOT}/genesis/byron/genesis.json"
 
 rm "${ROOT}/genesis/byron/genesis-wrong.json"
-
-<<<<<<< HEAD
-cp "${ROOT}/genesis/shelley/genesis.json" "${ROOT}/genesis/shelley/copy-genesis.json"
 
 if [[ "$NETWORK_SPEED" == "fast" ]]; then
   SLOT_LENGTH=0.2
@@ -196,19 +189,13 @@
   SLOT_LENGTH=1
 fi
 
-
-jq -M ". + {slotLength:${SLOT_LENGTH}, activeSlotsCoeff:0.1, securityParam:10, epochLength:1000, maxLovelaceSupply:$((MAX_SUPPLY * 3)), updateQuorum:2}" "${ROOT}/genesis/shelley/copy-genesis.json" > "${ROOT}/genesis/shelley/copy2-genesis.json"
-jq --raw-output '.protocolParams.protocolVersion.major = 9 | .protocolParams.minFeeA = 44 | .protocolParams.minFeeB = 155381 | .protocolParams.minUTxOValue = 1000000 | .protocolParams.decentralisationParam = 0.7 | .protocolParams.rho = 0.1 | .protocolParams.tau = 0.1' "${ROOT}/genesis/shelley/copy2-genesis.json" > "${ROOT}/genesis/shelley/genesis.json"
-
-rm "${ROOT}/genesis/shelley/copy2-genesis.json"
-rm "${ROOT}/genesis/shelley/copy-genesis.json"
-=======
-jq -M '
+jq -M "
 . + {
   activeSlotsCoeff: 0.1,
   epochLength: 1000,
+  maxLovelaceSupply: $((MAX_SUPPLY * 3)),
   securityParam: 10,
-  slotLength: 0.2,
+  slotLength: ${SLOT_LENGTH},
   updateQuorum: 2
 } |
 .protocolParams += {
@@ -218,18 +205,17 @@
   minFeeB: 155381,
   minUTxOValue: 1000000,
   poolDeposit: 500000000,
-  protocolVersion: { major : 7, minor: 0 },
+  protocolVersion: { major : 9, minor: 0 },
   rho: 0.1,
   tau: 0.1
-}' "${ROOT}/genesis/shelley/copy-genesis.json" > "${ROOT}/genesis/shelley/genesis.json"
+}" "${ROOT}/genesis/shelley/copy-genesis.json" > "${ROOT}/genesis/shelley/genesis.json"
 
 rm "${ROOT}/genesis/shelley/copy-genesis.json"
 
 # Previous version was trying to set this to ${MAX_SUPPLY}, but it wasn't able to due to a wrong regular expression.
 # Setting it to ${MAX_SUPPLY} somehow breaks the local-network with some negative stake amount (issue not investigated).
 # jq changes this value in 9E+16 which is the same value, but the exponential representation somehow breaks the local-network (issue not investigated).
-sed_i -e "s/\"maxLovelaceSupply\": [^,]*/\"maxLovelaceSupply\": 90000000000000000/" "${ROOT}/genesis/shelley/genesis.json"
->>>>>>> 76e4a26b
+# sed_i -e "s/\"maxLovelaceSupply\": [^,]*/\"maxLovelaceSupply\": 90000000000000000/" "${ROOT}/genesis/shelley/genesis.json"
 
 for NODE_ID in ${SP_NODES_ID}; do
   TARGET="${ROOT}/node-sp${NODE_ID}"
