# Logger
LOGGER_MIN_SEVERITY=info

# Key management setup - required by getWallet
KEY_MANAGEMENT_PROVIDER=inMemory
KEY_MANAGEMENT_PARAMS='{"bip32Ed25519": "Sodium", "accountIndex": 0, "chainId":{"networkId": 0, "networkMagic": 888}, "passphrase":"some_passphrase","mnemonic":"vacant violin soft weird deliver render brief always monitor general maid smart jelly core drastic erode echo there clump dizzy card filter option defense"}'
#KEY_MANAGEMENT_PARAMS='{"bip32Ed25519": "Sodium", "accountIndex": 0, "chainId":{"networkId": 0, "networkMagic": 888}, "passphrase":"some_passphrase","mnemonic":"slab gorilla reflect display cage aim silver add own arrange crew start female bitter menu inner combine exit swallow bamboo midnight wealth culture picnic"}'
#KEY_MANAGEMENT_PARAMS='{"bip32Ed25519": "Sodium", "accountIndex": 0, "chainId":{"networkId": 0, "networkMagic": 888}, "passphrase":"some_passphrase","mnemonic":"decorate survey empower stairs pledge humble social leisure baby wrap grief exact monster rug dash kiss perfect select science light frame play swallow day"}'
#KEY_MANAGEMENT_PARAMS='{"bip32Ed25519": "Sodium", "accountIndex": 0, "chainId":{"networkId": 0, "networkMagic": 888}, "passphrase":"some_passphrase","mnemonic":"phrase raw learn suspect inmate powder combine apology regular hero gain chronic fruit ritual short screen goddess odor keen creek brand today kit machine"}'
#KEY_MANAGEMENT_PARAMS='{"bip32Ed25519": "Sodium", "accountIndex": 0, "chainId":{"networkId": 0, "networkMagic": 888}, "passphrase":"some_passphrase","mnemonic":"salon zoo engage submit smile frost later decide wing sight chaos renew lizard rely canal coral scene hobby scare step bus leaf tobacco slice"}'

# Providers setup - required by getWallet
ASSET_PROVIDER=http
ASSET_PROVIDER_PARAMS='{"baseUrl":"http://localhost:4014/"}'
CHAIN_HISTORY_PROVIDER=http
CHAIN_HISTORY_PROVIDER_PARAMS='{"baseUrl":"http://localhost:4000/"}'
HANDLE_PROVIDER=http
HANDLE_PROVIDER_PARAMS='{"baseUrl":"http://localhost:4011/"}'
NETWORK_INFO_PROVIDER=http
NETWORK_INFO_PROVIDER_PARAMS='{"baseUrl":"http://localhost:4000/"}'
REWARDS_PROVIDER=http
REWARDS_PROVIDER_PARAMS='{"baseUrl":"http://localhost:4000/"}'
TX_SUBMIT_PROVIDER=http
TX_SUBMIT_PROVIDER_PARAMS='{"baseUrl":"http://localhost:4000/"}'
UTXO_PROVIDER=http
UTXO_PROVIDER_PARAMS='{"baseUrl":"http://localhost:4000/"}'
STAKE_POOL_PROVIDER=http
STAKE_POOL_PROVIDER_PARAMS='{"baseUrl":"http://localhost:4000/"}'

# Required by test:ogmios, test:blockfrost
DB_SYNC_CONNECTION_STRING='postgresql://postgres:doNoUseThisSecret!@localhost:5435/cexplorer'
STAKE_POOL_CONNECTION_STRING='postgresql://postgres:doNoUseThisSecret!@localhost:5435/stake_pool'
STAKE_POOL_TEST_CONNECTION_STRING='postgresql://postgres:doNoUseThisSecret!@localhost:5435/stake_pool_test'

# Required by test:ogmios, test:projection
OGMIOS_URL='ws://localhost:1340/'

# Required by test:providers
STAKE_POOL_PROVIDER_URL='http://localhost:4000/'
METADATA_FETCH_MODE="smash"
SMASH_URL="http://cardano-smash:3100/api/v1"
SCHEDULES="/config/schedules.json"

# Required by test:long-running
STAKE_POOL_PROJECTOR_URL='http://localhost:4002/'

# NETWORK_SPEED (fast|slow) determines the timeout tests will use when for blockchain events, like transaction confirmation.
# It should be configured to 'slow' when running against real networks like preprod.
<<<<<<< HEAD
=======
# The local-network slotLength is 0.2s when running in fast mode (default), and 1s when running in slow mode.
>>>>>>> 7ad78dee
NETWORK_SPEED=fast<|MERGE_RESOLUTION|>--- conflicted
+++ resolved
@@ -46,8 +46,5 @@
 
 # NETWORK_SPEED (fast|slow) determines the timeout tests will use when for blockchain events, like transaction confirmation.
 # It should be configured to 'slow' when running against real networks like preprod.
-<<<<<<< HEAD
-=======
 # The local-network slotLength is 0.2s when running in fast mode (default), and 1s when running in slow mode.
->>>>>>> 7ad78dee
 NETWORK_SPEED=fast