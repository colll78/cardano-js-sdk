# yq -y < std-unexploded.yml > workflows/std.yml
name: STD
on:
  workflow_dispatch:
    inputs:
      deploy-dev-preview:
        description: Deploy to dev-preview
        type: boolean
        required: true
        default: false
      deploy-dev-preprod:
        description: Deploy to dev-preprod
        type: boolean
        required: true
        default: false
      deploy-dev-preprod-resync:
        description: Deploy to dev-preprod-resync
        type: boolean
        required: true
        default: false
      deploy-staging-preprod:
        description: Deploy to staging-preprod
        type: boolean
        required: true
        default: false
      deploy-dev-mainnet:
        description: Deploy to dev-mainnet
        type: boolean
        required: true
        default: false
      deploy-dev-sanchonet:
        description: Deploy to dev-sanchonet
        type: boolean
        required: true
        default: false
      deploy-local-network:
        description: Deploy to local-network
        type: boolean
        required: true
        default: false
  workflow_call:
    inputs:
      deploy-dev-preprod:
        type: boolean
        required: true
      deploy-staging-preprod:
        type: boolean
        required: true
      deploy-dev-mainnet:
        type: boolean
        required: true
    secrets:
      AWS_ACCESS_KEY:
        required: true
      AWS_SECRET_ACCESS_KEY:
        required: true
      SSH_PRIVATE_KEY:
        required: true
  pull_request:
    branches:
      - master
      - conway-era
  push:
    branches:
      - master
      - conway-era
    tags:
      - '@cardano-sdk/cardano-services**'
env:
  # NIX_UPLOAD_CACHE: s3://lace-nix-cache?region=us-east-1
  DISCOVERY_USER_NAME: gha-runner
  DISCOVERY_KNOWN_HOSTS_ENTRY: '65.109.126.156 ssh-ed25519 AAAAC3NzaC1lZDI1NTE5AAAAIEOVVDZydvD+diYa6A3EtA3WGw5NfN0wv7ckQxa/fX1O'
concurrency:
  group: std-${{ github.workflow }}-${{ github.ref }}
  cancel-in-progress: true
jobs:
  discover:
    # Don’t run on PRs from forks (no access to secrets):
    if: github.event_name != 'pull_request' || github.event.pull_request.head.repo.full_name == github.repository
    outputs:
      hits: ${{ steps.discovery.outputs.hits }}
      deployment-matrix: ${{ steps.deployment-matrix.outputs.deployment-matrix }}
    runs-on: [self-hosted, discovery]
    env:
      AWS_REGION: us-east-1
      AWS_ROLE_ARN: arn:aws:iam::926093910549:role/lace-ci
    permissions:
      id-token: write
      contents: read
    steps:
      - name: Configure AWS Credentials
        uses: aws-actions/configure-aws-credentials@v2.2.0
        with:
          role-to-assume: ${{ env.AWS_ROLE_ARN }}
          aws-region: ${{ env.AWS_REGION }}
          # account is part of ecr url, thus part of `hits` output and needs to pass
          mask-aws-account-id: false
      - name: Login to Amazon ECR
        id: login-ecr
        uses: aws-actions/amazon-ecr-login@v1
      - name: Show commit
        # TODO: uncomment when nixbuild works well together with
        #       nix daemon mode on hosted runners
        # - uses: nixbuild/nixbuild-action@v17
        #   with:
        #     nixbuild_ssh_key: ${{ secrets.SSH_PRIVATE_KEY }}
        #     generate_summary_for: job

        shell: bash
        run: |
          echo commit: ${{ github.sha }}
      - name: Determine Deployment Matrix
        id: deployment-matrix
        run: |
          (
            if [ "true" == ${{ inputs.deploy-dev-preview || (github.event_name == 'push' && github.ref_name == 'master') }} ] ; then
              echo '{"environment":"dev-preview", "target":"dev-preview@us-east-1",    "url": "https://dev-preview.lw.iog.io/"}'
            fi
            if [ "true" == ${{ inputs.deploy-dev-sanchonet || (github.event_name == 'push' && github.ref_name == 'conway-era') }} ] ; then
              echo '{"environment":"dev-sanchonet", "target":"dev-sanchonet@us-east-1@v1",    "url": "https://dev-sanchonet.lw.iog.io/"}'
            fi
            if [ "true" == ${{ inputs.deploy-dev-preprod || false }} ] ; then
              echo '{"environment":"dev-preprod", "target":"dev-preprod@us-east-1@v2", "url": "https://dev-preprod.lw.iog.io/"}'
            fi
            if [ "true" == ${{ inputs.deploy-dev-preprod-resync || false }} ] ; then
              echo '{"environment":"dev-preprod-resync", "target":"dev-preprod-resync@us-east-1@v2", "url": "https://dev-preprod-resync.lw.iog.io/"}'
            fi
            if [ "true" == ${{ inputs.deploy-staging-preprod || false }} ] ; then
              echo '{"environment":"staging-preprod", "target":"staging-preprod@us-east-1@v2", "url": "https://staging-preprod.lw.iog.io/"}'
            fi
            if [ "true" == ${{ inputs.deploy-dev-mainnet || false }} ] ; then
              echo '{"environment":"dev-mainnet", "target":"dev-mainnet@us-east-1",    "url": "https://dev-mainnet.lw.iog.io/"}'
            fi
            if [ "true" == ${{ inputs.deploy-local-network || false }} ] ; then
              echo '{"environment":"local-network", "target":"local-network@us-east-1@v1",    "url": "https://local-network.lw.iog.io/"}'
            fi
          ) | jq --slurp >deployment-matrix.json

          cat deployment-matrix.json

          # TODO: should we remove the trailing double quotes?
          echo "deployment-matrix=$(cat deployment-matrix.json | jq -c . | jq --raw-input)" >> "$GITHUB_OUTPUT"
      - uses: divnix/std-action/discover@main
        with: { ffBuildInstructions: true }
        id: discovery

  images:
    name: ${{ matrix.target.jobName }}
    runs-on: ubuntu-latest
    needs: discover
    env:
      AWS_REGION: us-east-1
      AWS_ROLE_ARN: arn:aws:iam::926093910549:role/lace-ci
      # NIX_UPLOAD_CACHE: s3://lace-nix-cache?region=us-east-1
    permissions:
      id-token: write
      contents: read
    strategy:
      matrix:
        target: ${{ fromJSON(needs.discover.outputs.hits).oci-images && fromJSON(needs.discover.outputs.hits).oci-images.publish || fromJSON('["dummy-target"]') }}
    steps:
      - name: Configure AWS Credentials
        if: matrix.target != 'dummy-target'
        uses: aws-actions/configure-aws-credentials@v2.2.0
        with:
          role-to-assume: ${{ env.AWS_ROLE_ARN }}
          aws-region: ${{ env.AWS_REGION }}
      - name: Login to Amazon ECR
        if: matrix.target != 'dummy-target'
        id: login-ecr
        uses: aws-actions/amazon-ecr-login@v1
      - uses: nixbuild/nix-quick-install-action@v25
        if: matrix.target != 'dummy-target'
      - uses: nixbuild/nixbuild-action@v17
        if: matrix.target != 'dummy-target'
        with:
          nixbuild_ssh_key: ${{ secrets.SSH_PRIVATE_KEY }}
          generate_summary_for: job
      - uses: divnix/std-action/setup-discovery-ssh@main
        if: matrix.target != 'dummy-target'
        with:
          ssh_key: ${{ secrets.SSH_PRIVATE_KEY }}
          user_name: ${{ env.DISCOVERY_USER_NAME }}
          ssh_known_hosts_entry: ${{ env.DISCOVERY_KNOWN_HOSTS_ENTRY }}
      - name: Show commit
        shell: bash
        run: |
          echo commit: ${{ github.sha }}
      - uses: divnix/std-action/run@main
        if: matrix.target != 'dummy-target'
        with: { ffBuildInstructions: true, remoteStore: 'ssh-ng://eu.nixbuild.net' }

  diff:
    needs: images
    name: Diff & Comment
    if: github.event_name == 'pull_request' && (github.base_ref == 'master' || github.base_ref == 'conway-era')
    permissions:
      contents: read
      pull-requests: write
    runs-on: ubuntu-22.04
    steps:
      - uses: actions/checkout@v4
      - uses: nixbuild/nix-quick-install-action@v25
      - uses: nixbuild/nixbuild-action@v17
        with:
          nixbuild_ssh_key: ${{ secrets.SSH_PRIVATE_KEY }}
          generate_summary_for: job
      # Further steps assume AWS_PROFILE=lw, while the official action has no way to specify that profile:
      - name: Set up AWS credentials
        run: |
          mkdir -p ~/.aws

          cat <<EOF >~/.aws/credentials
          [lw]
          aws_access_key_id = ${{ secrets.AWS_ACCESS_KEY}}
          aws_secret_access_key = ${{ secrets.AWS_SECRET_ACCESS_KEY }}
          EOF

          cat <<EOF >~/.aws/config
          [lw]
          region = us-east-1
          EOF
      - uses: divnix/std-action/setup-discovery-ssh@main
        with:
          ssh_key: ${{ secrets.SSH_PRIVATE_KEY }}
          user_name: ${{ env.DISCOVERY_USER_NAME }}
          ssh_known_hosts_entry: ${{ env.DISCOVERY_KNOWN_HOSTS_ENTRY }}
      - name: Generate the Diff
        run: |
          echo 'export K8S_USER=eks-devs' >.envrc.local

          nix develop .#x86_64-linux.local.envs.main -L --command bash -c '
            set -euo pipefail

            export AWS_PROFILE="lw"
            export AWS_REGION="us-east-1"

            printf "" >pr-comment.md

            for target in \
<<<<<<< HEAD
              ${{ github.base_ref == 'master' && '"dev-preview@us-east-1"'    || '' }} \
              ${{ github.base_ref == 'master' && '"dev-preprod@us-east-1@v2"' || '' }} \
              ${{ github.base_ref == 'master' && '"dev-mainnet@us-east-1"'    || '' }} \
              ${{ github.base_ref == 'conway-era' && '"dev-sanchonet@us-east-1@v1"'    || '' }} \
=======
              "dev-preview@us-east-1" \
              "dev-preprod@us-east-1@v2" \
              "dev-preprod-resync@us-east-1@v2" \
              "dev-mainnet@us-east-1" \
>>>>>>> 0802059e
            ; do
              git restore .kube
              nix run -L ".#cardano-services.${target}.plan" | tee k8s-plan.diff

              (
                echo "<details>"
                echo "<summary><code>${target}</code> would change:</summary>"
                echo
                cat k8s-plan.diff \
                  | sed -r "s|^[^ +-].*|\`\`\`\n\n\0\n\n\`\`\`diff|g" \
                  | tail -n +3 \
                  | sed -r "s|^([^ +-].*)has changed(.*)|\1would change\2|g"
                echo "\`\`\`"
                echo "</details>"
              ) >>pr-comment.md
            done
          '
      - name: Post Comment on the PR
        env:
          GH_TOKEN: ${{ github.token }}
          COMMENT_MARKER: 'nix-helm-diff-777f3796-c80d-4d68-bf4f-8faad564f03f'
        run: |
          prNumber=$(cut -d/ -f1 <<<'${{ github.ref_name }}')
          # The `gh` command doesn’t return numeric comment ids, but instead node_ids, which don’t work with the regular API
          # Why the regular API? Because the `gh` command doesn’t support editing comments:
          existingCommentId=$(
            curl --fail-with-body -sSL \
              -X GET \
              -H "Authorization: Bearer $GH_TOKEN" \
              -H "Accept: application/vnd.github+json" \
              -H "X-GitHub-Api-Version: 2022-11-28" \
              "https://api.github.com/repos/${GITHUB_REPOSITORY}/issues/${prNumber}/comments" \
            | jq -r --arg commentMarker "$COMMENT_MARKER" 'first(.[] | select(.body | contains($commentMarker)) | .id)'
          )
          if [ -z "$existingCommentId" ]; then
            ( cat pr-comment.md && echo "<!-- $COMMENT_MARKER -->" ; ) >gh-pr-comment-data.md
            gh pr comment "$prNumber" --body-file gh-pr-comment-data.md
          else
            jq --null-input --rawfile body pr-comment.md --arg marker "<!-- $COMMENT_MARKER -->" '{body: ($body + $marker)}' >curl-patch-data.json
            curl --fail-with-body -sSL \
              -X PATCH \
              -H "Authorization: Bearer $GH_TOKEN" \
              -H "Accept: application/vnd.github+json" \
              -H "X-GitHub-Api-Version: 2022-11-28" \
              "https://api.github.com/repos/${GITHUB_REPOSITORY}/issues/comments/${existingCommentId}" \
              -d @curl-patch-data.json
          fi

  deploy:
    needs: [images, discover]
    concurrency:
      # Only one deployment at a time per environment, and wait for the previous one to finish:
      group: deploy-${{ matrix.environment }}
      cancel-in-progress: false
    if: fromJSON(needs.discover.outputs.deployment-matrix) != '[]'
    strategy:
      matrix:
        include: ${{ fromJSON(fromJSON(needs.discover.outputs.deployment-matrix)) }}
    name: Deploy (${{ matrix.environment }})
    runs-on: ubuntu-22.04
    environment:
      name: ${{ matrix.environment }}
      url: ${{ matrix.url }}
    steps:
      - uses: actions/checkout@v4
      - uses: nixbuild/nix-quick-install-action@v25
      - uses: nixbuild/nixbuild-action@v17
        with:
          nixbuild_ssh_key: ${{ secrets.SSH_PRIVATE_KEY }}
          generate_summary_for: job
      # Further steps assume AWS_PROFILE=lw, while the official action has no way to specify that profile:
      - name: Set up AWS credentials
        run: |
          mkdir -p ~/.aws

          cat <<EOF >~/.aws/credentials
          [lw]
          aws_access_key_id = ${{ secrets.AWS_ACCESS_KEY}}
          aws_secret_access_key = ${{ secrets.AWS_SECRET_ACCESS_KEY }}
          EOF

          cat <<EOF >~/.aws/config
          [lw]
          region = us-east-1
          EOF
      - uses: divnix/std-action/setup-discovery-ssh@main
        with:
          ssh_key: ${{ secrets.SSH_PRIVATE_KEY }}
          user_name: ${{ env.DISCOVERY_USER_NAME }}
          ssh_known_hosts_entry: ${{ env.DISCOVERY_KNOWN_HOSTS_ENTRY }}
      - name: Deploy to K8s
        run: |
          echo 'export K8S_USER=eks-devs' >.envrc.local

          nix develop .#x86_64-linux.local.envs.main -L --command bash -c '
            set -euo pipefail

            export AWS_PROFILE="lw"
            export AWS_REGION="us-east-1"

            git restore .kube
            echo yes | nix run -L ".#cardano-services.${{ matrix.target }}.apply"
          '<|MERGE_RESOLUTION|>--- conflicted
+++ resolved
@@ -238,17 +238,10 @@
             printf "" >pr-comment.md
 
             for target in \
-<<<<<<< HEAD
-              ${{ github.base_ref == 'master' && '"dev-preview@us-east-1"'    || '' }} \
-              ${{ github.base_ref == 'master' && '"dev-preprod@us-east-1@v2"' || '' }} \
-              ${{ github.base_ref == 'master' && '"dev-mainnet@us-east-1"'    || '' }} \
-              ${{ github.base_ref == 'conway-era' && '"dev-sanchonet@us-east-1@v1"'    || '' }} \
-=======
               "dev-preview@us-east-1" \
               "dev-preprod@us-east-1@v2" \
               "dev-preprod-resync@us-east-1@v2" \
               "dev-mainnet@us-east-1" \
->>>>>>> 0802059e
             ; do
               git restore .kube
               nix run -L ".#cardano-services.${target}.plan" | tee k8s-plan.diff
